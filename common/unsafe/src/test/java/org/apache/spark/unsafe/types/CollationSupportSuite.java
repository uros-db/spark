--- conflicted
+++ resolved
@@ -645,21 +645,14 @@
     assertUpper("ab世De", "UNICODE_CI", "AB世DE");
     assertUpper("äbćδe", "UNICODE_CI", "ÄBĆΔE");
     // Case-variable character length
-<<<<<<< HEAD
-    assertUpper("i̇o", "UTF8_BINARY","İO");
-    assertUpper("i̇o", "UTF8_LCASE","İO");
-    assertUpper("i̇o", "UNICODE","İO");
-    assertUpper("i̇o", "UNICODE_CI","İO");
-=======
     assertUpper("i\u0307o", "UTF8_BINARY","I\u0307O");
-    assertUpper("i\u0307o", "UTF8_BINARY_LCASE","I\u0307O");
+    assertUpper("i\u0307o", "UTF8_LCASE","I\u0307O");
     assertUpper("i\u0307o", "UNICODE","I\u0307O");
     assertUpper("i\u0307o", "UNICODE_CI","I\u0307O");
     assertUpper("ß ﬁ ﬃ ﬀ ﬆ ῗ", "UTF8_BINARY","SS FI FFI FF ST \u0399\u0308\u0342");
-    assertUpper("ß ﬁ ﬃ ﬀ ﬆ ῗ", "UTF8_BINARY_LCASE","SS FI FFI FF ST \u0399\u0308\u0342");
+    assertUpper("ß ﬁ ﬃ ﬀ ﬆ ῗ", "UTF8_LCASE","SS FI FFI FF ST \u0399\u0308\u0342");
     assertUpper("ß ﬁ ﬃ ﬀ ﬆ ῗ", "UNICODE","SS FI FFI FF ST \u0399\u0308\u0342");
     assertUpper("ß ﬁ ﬃ ﬀ ﬆ ῗ", "UNICODE","SS FI FFI FF ST \u0399\u0308\u0342");
->>>>>>> 3857a9d3
   }
 
   private void assertLower(String target, String collationName, String expected)
@@ -706,17 +699,10 @@
     assertLower("aB世De", "UNICODE_CI", "ab世de");
     assertLower("ÄBĆΔE", "UNICODE_CI", "äbćδe");
     // Case-variable character length
-<<<<<<< HEAD
-    assertLower("İo", "UTF8_BINARY","i̇o");
-    assertLower("İo", "UTF8_LCASE","i̇o");
-    assertLower("İo", "UNICODE","i̇o");
-    assertLower("İo", "UNICODE_CI","i̇o");
-=======
     assertLower("İo", "UTF8_BINARY","i\u0307o");
-    assertLower("İo", "UTF8_BINARY_LCASE","i\u0307o");
+    assertLower("İo", "UTF8_LCASE","i\u0307o");
     assertLower("İo", "UNICODE","i\u0307o");
     assertLower("İo", "UNICODE_CI","i\u0307o");
->>>>>>> 3857a9d3
   }
 
   private void assertInitCap(String target, String collationName, String expected)
@@ -763,55 +749,48 @@
     assertInitCap("aB 世 de", "UNICODE_CI", "Ab 世 De");
     assertInitCap("ÄBĆΔE", "UNICODE_CI", "Äbćδe");
     // Case-variable character length
-<<<<<<< HEAD
-    assertInitCap("İo", "UTF8_BINARY", "İo");
-    assertInitCap("İo", "UTF8_LCASE", "İo");
-    assertInitCap("İo", "UNICODE", "İo");
-    assertInitCap("İo", "UNICODE_CI", "İo");
-=======
     assertInitCap("İo", "UTF8_BINARY", "I\u0307o");
-    assertInitCap("İo", "UTF8_BINARY_LCASE", "İo");
+    assertInitCap("İo", "UTF8_LCASE", "İo");
     assertInitCap("İo", "UNICODE", "İo");
     assertInitCap("İo", "UNICODE_CI", "İo");
     assertInitCap("i\u0307o", "UTF8_BINARY", "I\u0307o");
-    assertInitCap("i\u0307o", "UTF8_BINARY_LCASE", "I\u0307o");
+    assertInitCap("i\u0307o", "UTF8_LCASE", "I\u0307o");
     assertInitCap("i\u0307o", "UNICODE", "I\u0307o");
     assertInitCap("i\u0307o", "UNICODE_CI", "I\u0307o");
     // Different possible word boundaries
     assertInitCap("a b c", "UTF8_BINARY", "A B C");
     assertInitCap("a b c", "UNICODE", "A B C");
-    assertInitCap("a b c", "UTF8_BINARY_LCASE", "A B C");
+    assertInitCap("a b c", "UTF8_LCASE", "A B C");
     assertInitCap("a b c", "UNICODE_CI", "A B C");
     assertInitCap("a.b,c", "UTF8_BINARY", "A.b,c");
     assertInitCap("a.b,c", "UNICODE", "A.b,C");
-    assertInitCap("a.b,c", "UTF8_BINARY_LCASE", "A.b,C");
+    assertInitCap("a.b,c", "UTF8_LCASE", "A.b,C");
     assertInitCap("a.b,c", "UNICODE_CI", "A.b,C");
     assertInitCap("a. b-c", "UTF8_BINARY", "A. B-c");
     assertInitCap("a. b-c", "UNICODE", "A. B-C");
-    assertInitCap("a. b-c", "UTF8_BINARY_LCASE", "A. B-C");
+    assertInitCap("a. b-c", "UTF8_LCASE", "A. B-C");
     assertInitCap("a. b-c", "UNICODE_CI", "A. B-C");
     assertInitCap("a?b世c", "UTF8_BINARY", "A?b世c");
     assertInitCap("a?b世c", "UNICODE", "A?B世C");
-    assertInitCap("a?b世c", "UTF8_BINARY_LCASE", "A?B世C");
+    assertInitCap("a?b世c", "UTF8_LCASE", "A?B世C");
     assertInitCap("a?b世c", "UNICODE_CI", "A?B世C");
     // Titlecase characters that are different from uppercase characters
     assertInitCap("ǳǱǲ", "UTF8_BINARY", "ǲǳǳ");
     assertInitCap("ǳǱǲ", "UNICODE", "ǲǳǳ");
-    assertInitCap("ǳǱǲ", "UTF8_BINARY_LCASE", "ǲǳǳ");
+    assertInitCap("ǳǱǲ", "UTF8_LCASE", "ǲǳǳ");
     assertInitCap("ǳǱǲ", "UNICODE_CI", "ǲǳǳ");
     assertInitCap("ǆaba ǈubav Ǌegova", "UTF8_BINARY", "ǅaba ǈubav ǋegova");
     assertInitCap("ǆaba ǈubav Ǌegova", "UNICODE", "ǅaba ǈubav ǋegova");
-    assertInitCap("ǆaba ǈubav Ǌegova", "UTF8_BINARY_LCASE", "ǅaba ǈubav ǋegova");
+    assertInitCap("ǆaba ǈubav Ǌegova", "UTF8_LCASE", "ǅaba ǈubav ǋegova");
     assertInitCap("ǆaba ǈubav Ǌegova", "UNICODE_CI", "ǅaba ǈubav ǋegova");
     assertInitCap("ß ﬁ ﬃ ﬀ ﬆ ΣΗΜΕΡΙΝΟΣ ΑΣΗΜΕΝΙΟΣ İOTA", "UTF8_BINARY",
       "ß ﬁ ﬃ ﬀ ﬆ Σημερινος Ασημενιος I\u0307ota");
-    assertInitCap("ß ﬁ ﬃ ﬀ ﬆ ΣΗΜΕΡΙΝΟΣ ΑΣΗΜΕΝΙΟΣ İOTA", "UTF8_BINARY_LCASE",
+    assertInitCap("ß ﬁ ﬃ ﬀ ﬆ ΣΗΜΕΡΙΝΟΣ ΑΣΗΜΕΝΙΟΣ İOTA", "UTF8_LCASE",
       "Ss Fi Ffi Ff St Σημερινος Ασημενιος İota");
     assertInitCap("ß ﬁ ﬃ ﬀ ﬆ ΣΗΜΕΡΙΝΟΣ ΑΣΗΜΕΝΙΟΣ İOTA", "UNICODE",
       "Ss Fi Ffi Ff St Σημερινος Ασημενιος İota");
     assertInitCap("ß ﬁ ﬃ ﬀ ﬆ ΣΗΜΕΡΙΝΟΣ ΑΣΗΜΕΝΙΟΣ İOTA", "UNICODE_CI",
       "Ss Fi Ffi Ff St Σημερινος Ασημενιος İota");
->>>>>>> 3857a9d3
   }
 
   private void assertStringInstr(String string, String substring, String collationName,
