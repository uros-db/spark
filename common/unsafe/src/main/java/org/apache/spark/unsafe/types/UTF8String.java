--- conflicted
+++ resolved
@@ -22,10 +22,7 @@
 import java.nio.ByteBuffer;
 import java.nio.charset.StandardCharsets;
 import java.util.Arrays;
-<<<<<<< HEAD
-=======
 import java.util.function.Function;
->>>>>>> 54b75582
 import java.util.Iterator;
 import java.util.Map;
 import java.util.regex.Pattern;
@@ -312,48 +309,6 @@
   }
 
   /**
-<<<<<<< HEAD
-   * Returns the code point starting from the byte at position `index`.
-   */
-  public int codePointFrom(int index) {
-    if (index < 0 || index >= numBytes) {
-      throw new IndexOutOfBoundsException();
-    }
-    byte b = getByte(index);
-    int numBytes = numBytesForFirstByte(b);
-    return switch (numBytes) {
-      case 1 ->
-        b & 0x7F;
-      case 2 ->
-        ((b & 0x1F) << 6) | (getByte(index + 1) & 0x3F);
-      case 3 ->
-        ((b & 0x0F) << 12) | ((getByte(index + 1) & 0x3F) << 6) |
-        (getByte(index + 2) & 0x3F);
-      case 4 ->
-        ((b & 0x07) << 18) | ((getByte(index + 1) & 0x3F) << 12) |
-        ((getByte(index + 2) & 0x3F) << 6) | (getByte(index + 3) & 0x3F);
-      default ->
-        throw new IllegalArgumentException("Invalid UTF-8 sequence");
-    };
-  }
-
-  public int getChar(int index) {
-    if (index < 0 || index >= numChars()) {
-      throw new IndexOutOfBoundsException();
-    }
-    int charCount = 0, byteCount = 0;
-    while (charCount < index) {
-      byteCount += numBytesForFirstByte(getByte(byteCount));
-      charCount += 1;
-    }
-    return codePointFrom(byteCount);
-  }
-
-  public Iterator<Integer> codePointIterator() {
-    return new CodePointIterator();
-  }
-  private class CodePointIterator implements Iterator<Integer> {
-=======
    * Utility methods and constants for UTF-8 string validation.
    */
 
@@ -596,7 +551,6 @@
    */
   private class CodePointIterator implements Iterator<Integer> {
     // Byte index used to iterate over the current UTF8String.
->>>>>>> 54b75582
     private int byteIndex = 0;
 
     @Override
@@ -615,11 +569,6 @@
     }
   }
 
-<<<<<<< HEAD
-  public Iterator<Integer> reverseCodePointIterator() {
-    return new ReverseCodePointIterator();
-  }
-=======
   /**
    * Reverse version of the code point iterator for this UTF8String, returns code points in the
    * current string one by one, as integers, in reverse order. The logic is similar to the above.
@@ -636,7 +585,6 @@
     return new ReverseCodePointIterator();
   }
 
->>>>>>> 54b75582
   private class ReverseCodePointIterator implements Iterator<Integer> {
     private int byteIndex = numBytes - 1;
 
