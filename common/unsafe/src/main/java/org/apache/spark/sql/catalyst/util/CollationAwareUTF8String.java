--- conflicted
+++ resolved
@@ -351,14 +351,8 @@
 
   public static int indexOf(final UTF8String target, final UTF8String pattern,
       final int start, final int collationId) {
-<<<<<<< HEAD
-    if (pattern.numBytes() == 0) return 0;
+    if (pattern.numBytes() == 0) return target.indexOfEmpty(start);
     if (target.numBytes() == 0) return MATCH_NOT_FOUND;
-=======
-    if (pattern.numBytes() == 0) {
-      return target.indexOfEmpty(start);
-    }
->>>>>>> dc6b493d
 
     StringSearch stringSearch = CollationFactory.getStringSearch(target, pattern, collationId);
     stringSearch.setIndex(start);
