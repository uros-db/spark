/*
 * Licensed to the Apache Software Foundation (ASF) under one or more
 * contributor license agreements.  See the NOTICE file distributed with
 * this work for additional information regarding copyright ownership.
 * The ASF licenses this file to You under the Apache License, Version 2.0
 * (the "License"); you may not use this file except in compliance with
 * the License.  You may obtain a copy of the License at
 *
 *    http://www.apache.org/licenses/LICENSE-2.0
 *
 * Unless required by applicable law or agreed to in writing, software
 * distributed under the License is distributed on an "AS IS" BASIS,
 * WITHOUT WARRANTIES OR CONDITIONS OF ANY KIND, either express or implied.
 * See the License for the specific language governing permissions and
 * limitations under the License.
 */
package org.apache.spark.sql.catalyst.util;

import com.ibm.icu.lang.UCharacter;
import com.ibm.icu.text.BreakIterator;
import com.ibm.icu.text.StringSearch;
import com.ibm.icu.util.ULocale;

import org.apache.spark.unsafe.UTF8StringBuilder;
import org.apache.spark.unsafe.types.UTF8String;

import static org.apache.spark.unsafe.Platform.BYTE_ARRAY_OFFSET;
import static org.apache.spark.unsafe.Platform.copyMemory;

import java.util.HashMap;
import java.util.Map;

/**
 * Utility class for collation-aware UTF8String operations.
 */
public class CollationAwareUTF8String {

  /**
   * The constant value to indicate that the match is not found when searching for a pattern
   * string in a target string.
   */
  private static final int MATCH_NOT_FOUND = -1;

  /**
   * Returns whether the target string starts with the specified prefix, starting from the
   * specified position (0-based index referring to character position in UTF8String), with respect
   * to the UTF8_LCASE collation. The method assumes that the prefix is already lowercased prior
   * to method call to avoid the overhead of lowercasing the same prefix string multiple times.
   *
   * @param target the string to be searched in
   * @param lowercasePattern the string to be searched for
   * @param startPos the start position for searching (in the target string)
   * @return whether the target string starts with the specified prefix in UTF8_LCASE
   */
  public static boolean lowercaseMatchFrom(
      final UTF8String target,
      final UTF8String lowercasePattern,
      int startPos) {
    return lowercaseMatchLengthFrom(target, lowercasePattern, startPos) != MATCH_NOT_FOUND;
  }

  /**
   * Returns the length of the substring of the target string that starts with the specified
   * prefix, starting from the specified position (0-based index referring to character position
   * in UTF8String), with respect to the UTF8_LCASE collation. The method assumes that the
   * prefix is already lowercased. The method only considers the part of target string that
   * starts from the specified (inclusive) position (that is, the method does not look at UTF8
   * characters of the target string at or after position `endPos`). If the prefix is not found,
   * MATCH_NOT_FOUND is returned.
   *
   * @param target the string to be searched in
   * @param lowercasePattern the string to be searched for
   * @param startPos the start position for searching (in the target string)
   * @return length of the target substring that starts with the specified prefix in lowercase
   */
  private static int lowercaseMatchLengthFrom(
      final UTF8String target,
      final UTF8String lowercasePattern,
      int startPos) {
    assert startPos >= 0;
    for (int len = 0; len <= target.numChars() - startPos; ++len) {
      if (lowerCaseCodePoints(target.substring(startPos, startPos + len)).
          equals(lowercasePattern)) {
        return len;
      }
    }
    return MATCH_NOT_FOUND;
  }

  /**
   * Returns the position of the first occurrence of the pattern string in the target string,
   * starting from the specified position (0-based index referring to character position in
   * UTF8String), with respect to the UTF8_LCASE collation. The method assumes that the
   * pattern string is already lowercased prior to call. If the pattern is not found,
   * MATCH_NOT_FOUND is returned.
   *
   * @param target the string to be searched in
   * @param lowercasePattern the string to be searched for
   * @param startPos the start position for searching (in the target string)
   * @return the position of the first occurrence of pattern in target
   */
  private static int lowercaseFind(
      final UTF8String target,
      final UTF8String lowercasePattern,
      int startPos) {
    assert startPos >= 0;
    for (int i = startPos; i <= target.numChars(); ++i) {
      if (lowercaseMatchFrom(target, lowercasePattern, i)) {
        return i;
      }
    }
    return MATCH_NOT_FOUND;
  }

  /**
   * Returns whether the target string ends with the specified suffix, ending at the specified
   * position (0-based index referring to character position in UTF8String), with respect to the
   * UTF8_LCASE collation. The method assumes that the suffix is already lowercased prior
   * to method call to avoid the overhead of lowercasing the same suffix string multiple times.
   *
   * @param target the string to be searched in
   * @param lowercasePattern the string to be searched for
   * @param endPos the end position for searching (in the target string)
   * @return whether the target string ends with the specified suffix in lowercase
   */
  public static boolean lowercaseMatchUntil(
      final UTF8String target,
      final UTF8String lowercasePattern,
      int endPos) {
    return lowercaseMatchLengthUntil(target, lowercasePattern, endPos) != MATCH_NOT_FOUND;
  }

  /**
   * Returns the length of the substring of the target string that ends with the specified
   * suffix, ending at the specified position (0-based index referring to character position in
   * UTF8String), with respect to the UTF8_LCASE collation. The method assumes that the
   * suffix is already lowercased. The method only considers the part of target string that ends
   * at the specified (non-inclusive) position (that is, the method does not look at UTF8
   * characters of the target string at or after position `endPos`). If the suffix is not found,
   * MATCH_NOT_FOUND is returned.
   *
   * @param target the string to be searched in
   * @param lowercasePattern the string to be searched for
   * @param endPos the end position for searching (in the target string)
   * @return length of the target substring that ends with the specified suffix in lowercase
   */
  private static int lowercaseMatchLengthUntil(
      final UTF8String target,
      final UTF8String lowercasePattern,
      int endPos) {
    assert endPos <= target.numChars();
    for (int len = 0; len <= endPos; ++len) {
      if (lowerCaseCodePoints(target.substring(endPos - len, endPos)).equals(lowercasePattern)) {
        return len;
      }
    }
    return MATCH_NOT_FOUND;
  }

  /**
   * Returns the position of the last occurrence of the pattern string in the target string,
   * ending at the specified position (0-based index referring to character position in
   * UTF8String), with respect to the UTF8_LCASE collation. The method assumes that the
   * pattern string is already lowercased prior to call. If the pattern is not found,
   * MATCH_NOT_FOUND is returned.
   *
   * @param target the string to be searched in
   * @param lowercasePattern the string to be searched for
   * @param endPos the end position for searching (in the target string)
   * @return the position of the last occurrence of pattern in target
   */
  private static int lowercaseRFind(
      final UTF8String target,
      final UTF8String lowercasePattern,
      int endPos) {
    assert endPos <= target.numChars();
    for (int i = endPos; i >= 0; --i) {
      if (lowercaseMatchUntil(target, lowercasePattern, i)) {
        return i;
      }
    }
    return MATCH_NOT_FOUND;
  }

  /**
   * Lowercase UTF8String comparison used for UTF8_LCASE collation. While the default
   * UTF8String comparison is equivalent to a.toLowerCase().binaryCompare(b.toLowerCase()), this
   * method uses code points to compare the strings in a case-insensitive manner using ICU rules,
   * as well as handling special rules for one-to-many case mappings (see: lowerCaseCodePoints).
   *
   * @param left The first UTF8String to compare.
   * @param right The second UTF8String to compare.
   * @return An integer representing the comparison result.
   */
  public static int compareLowerCase(final UTF8String left, final UTF8String right) {
    // Only if both strings are ASCII, we can use faster comparison (no string allocations).
    if (left.isFullAscii() && right.isFullAscii()) {
      return compareLowerCaseAscii(left, right);
    }
    return compareLowerCaseSlow(left, right);
  }

  /**
   * Fast version of the `compareLowerCase` method, used when both arguments are ASCII strings.
   *
   * @param left The first ASCII UTF8String to compare.
   * @param right The second ASCII UTF8String to compare.
   * @return An integer representing the comparison result.
   */
  private static int compareLowerCaseAscii(final UTF8String left, final UTF8String right) {
    int leftBytes = left.numBytes(), rightBytes = right.numBytes();
    for (int curr = 0; curr < leftBytes && curr < rightBytes; curr++) {
      int lowerLeftByte = Character.toLowerCase(left.getByte(curr));
      int lowerRightByte = Character.toLowerCase(right.getByte(curr));
      if (lowerLeftByte != lowerRightByte) {
        return lowerLeftByte - lowerRightByte;
      }
    }
    return leftBytes - rightBytes;
  }

  /**
   * Slow version of the `compareLowerCase` method, used when both arguments are non-ASCII strings.
   *
   * @param left The first non-ASCII UTF8String to compare.
   * @param right The second non-ASCII UTF8String to compare.
   * @return An integer representing the comparison result.
   */
  private static int compareLowerCaseSlow(final UTF8String left, final UTF8String right) {
    return lowerCaseCodePoints(left).binaryCompare(lowerCaseCodePoints(right));
  }

  /*
   * Performs string replacement for ICU collations by searching for instances of the search
   * string in the `src` string, with respect to the specified collation, and then replacing
   * them with the replace string. The method returns a new UTF8String with all instances of the
   * search string replaced using the replace string. Similar to UTF8String.findInSet behavior
   * used for UTF8_BINARY, the method returns the `src` string if the `search` string is empty.
   *
   * @param src the string to be searched in
   * @param search the string to be searched for
   * @param replace the string to be used as replacement
   * @param collationId the collation ID to use for string search
   * @return the position of the first occurrence of `match` in `set`
   */
  public static UTF8String replace(final UTF8String src, final UTF8String search,
      final UTF8String replace, final int collationId) {
    // This collation aware implementation is based on existing implementation on UTF8String
    if (src.numBytes() == 0 || search.numBytes() == 0) {
      return src;
    }

    StringSearch stringSearch = CollationFactory.getStringSearch(src, search, collationId);

    // Find the first occurrence of the search string.
    int end = stringSearch.next();
    if (end == StringSearch.DONE) {
      // Search string was not found, so string is unchanged.
      return src;
    }

    // Initialize byte positions
    int c = 0;
    int byteStart = 0; // position in byte
    int byteEnd = 0; // position in byte
    while (byteEnd < src.numBytes() && c < end) {
      byteEnd += UTF8String.numBytesForFirstByte(src.getByte(byteEnd));
      c += 1;
    }

    // At least one match was found. Estimate space needed for result.
    // The 16x multiplier here is chosen to match commons-lang3's implementation.
    int increase = Math.max(0, Math.abs(replace.numBytes() - search.numBytes())) * 16;
    final UTF8StringBuilder buf = new UTF8StringBuilder(src.numBytes() + increase);
    while (end != StringSearch.DONE) {
      buf.appendBytes(src.getBaseObject(), src.getBaseOffset() + byteStart, byteEnd - byteStart);
      buf.append(replace);

      // Move byteStart to the beginning of the current match
      byteStart = byteEnd;
      int cs = c;
      // Move cs to the end of the current match
      // This is necessary because the search string may contain 'multi-character' characters
      while (byteStart < src.numBytes() && cs < c + stringSearch.getMatchLength()) {
        byteStart += UTF8String.numBytesForFirstByte(src.getByte(byteStart));
        cs += 1;
      }
      // Go to next match
      end = stringSearch.next();
      // Update byte positions
      while (byteEnd < src.numBytes() && c < end) {
        byteEnd += UTF8String.numBytesForFirstByte(src.getByte(byteEnd));
        c += 1;
      }
    }
    buf.appendBytes(src.getBaseObject(), src.getBaseOffset() + byteStart,
      src.numBytes() - byteStart);
    return buf.build();
  }

  /*
   * Performs string replacement for UTF8_LCASE collation by searching for instances of the search
   * string in the src string, with respect to lowercased string versions, and then replacing
   * them with the replace string. The method returns a new UTF8String with all instances of the
   * search string replaced using the replace string. Similar to UTF8String.findInSet behavior
   * used for UTF8_BINARY, the method returns the `src` string if the `search` string is empty.
   *
   * @param src the string to be searched in
   * @param search the string to be searched for
   * @param replace the string to be used as replacement
   * @param collationId the collation ID to use for string search
   * @return the position of the first occurrence of `match` in `set`
   */
  public static UTF8String lowercaseReplace(final UTF8String src, final UTF8String search,
      final UTF8String replace) {
    if (src.numBytes() == 0 || search.numBytes() == 0) {
      return src;
    }
<<<<<<< HEAD
    UTF8String lowercaseString = src.toLowerCase(); // TODO(SPARK-48725)
    UTF8String lowercaseSearch = search.toLowerCase(); // TODO(SPARK-48725)
=======

    // TODO(SPARK-48725): Use lowerCaseCodePoints instead of UTF8String.toLowerCase.
    UTF8String lowercaseSearch = search.toLowerCase();
>>>>>>> 6bfeb094

    int start = 0;
    int end = lowercaseFind(src, lowercaseSearch, start);
    if (end == -1) {
      // Search string was not found, so string is unchanged.
      return src;
    }

    // At least one match was found. Estimate space needed for result.
    // The 16x multiplier here is chosen to match commons-lang3's implementation.
    int increase = Math.max(0, replace.numBytes() - search.numBytes()) * 16;
    final UTF8StringBuilder buf = new UTF8StringBuilder(src.numBytes() + increase);
    while (end != -1) {
      buf.append(src.substring(start, end));
      buf.append(replace);
      // Update character positions
      start = end + lowercaseMatchLengthFrom(src, lowercaseSearch, end);
      end = lowercaseFind(src, lowercaseSearch, start);
    }
    buf.append(src.substring(start, src.numChars()));
    return buf.build();
  }

  /**
   * Convert the input string to uppercase using the ICU root locale rules.
   *
   * @param target the input string
   * @return the uppercase string
   */
  public static UTF8String toUpperCase(final UTF8String target) {
    if (target.isFullAscii()) return target.toUpperCaseAscii();
    return toUpperCaseSlow(target);
  }

  private static UTF8String toUpperCaseSlow(final UTF8String target) {
    // Note: In order to achieve the desired behavior, we use the ICU UCharacter class to
    // convert the string to uppercase, which only accepts a Java strings as input.
    // TODO(SPARK-48715): All UTF8String -> String conversions should use `makeValid`
    return UTF8String.fromString(UCharacter.toUpperCase(target.toString()));
  }

  /**
   * Convert the input string to uppercase using the specified ICU collation rules.
   *
   * @param target the input string
   * @return the uppercase string
   */
  public static UTF8String toUpperCase(final UTF8String target, final int collationId) {
    if (target.isFullAscii()) return target.toUpperCaseAscii();
    return toUpperCaseSlow(target, collationId);
  }

  private static UTF8String toUpperCaseSlow(final UTF8String target, final int collationId) {
    // Note: In order to achieve the desired behavior, we use the ICU UCharacter class to
    // convert the string to uppercase, which only accepts a Java strings as input.
    ULocale locale = CollationFactory.fetchCollation(collationId)
      .collator.getLocale(ULocale.ACTUAL_LOCALE);
    // TODO(SPARK-48715): All UTF8String -> String conversions should use `makeValid`
    return UTF8String.fromString(UCharacter.toUpperCase(locale, target.toString()));
  }

  /**
   * Convert the input string to lowercase using the ICU root locale rules.
   *
   * @param target the input string
   * @return the lowercase string
   */
  public static UTF8String toLowerCase(final UTF8String target) {
    if (target.isFullAscii()) return target.toLowerCaseAscii();
    return toLowerCaseSlow(target);
  }

  private static UTF8String toLowerCaseSlow(final UTF8String target) {
    // Note: In order to achieve the desired behavior, we use the ICU UCharacter class to
    // convert the string to lowercase, which only accepts a Java strings as input.
    // TODO(SPARK-48715): All UTF8String -> String conversions should use `makeValid`
    return UTF8String.fromString(UCharacter.toLowerCase(target.toString()));
  }

  /**
   * Convert the input string to lowercase using the specified ICU collation rules.
   *
   * @param target the input string
   * @return the lowercase string
   */
  public static UTF8String toLowerCase(final UTF8String target, final int collationId) {
    if (target.isFullAscii()) return target.toLowerCaseAscii();
    return toLowerCaseSlow(target, collationId);
  }

  private static UTF8String toLowerCaseSlow(final UTF8String target, final int collationId) {
    // Note: In order to achieve the desired behavior, we use the ICU UCharacter class to
    // convert the string to lowercase, which only accepts a Java strings as input.
    ULocale locale = CollationFactory.fetchCollation(collationId)
      .collator.getLocale(ULocale.ACTUAL_LOCALE);
    // TODO(SPARK-48715): All UTF8String -> String conversions should use `makeValid`
    return UTF8String.fromString(UCharacter.toLowerCase(locale, target.toString()));
  }

  /**
   * Converts a single code point to lowercase using ICU rules, with special handling for
   * one-to-many case mappings (i.e. characters that map to multiple characters in lowercase) and
   * context-insensitive case mappings (i.e. characters that map to different characters based on
   * string context - e.g. the position in the string relative to other characters).
   *
   * @param codePoint The code point to convert to lowercase.
   * @param sb The StringBuilder to append the lowercase character to.
   */
  private static void lowercaseCodePoint(final int codePoint, final StringBuilder sb) {
    if (codePoint == 0x0130) {
      // Latin capital letter I with dot above is mapped to 2 lowercase characters.
      sb.appendCodePoint(0x0069);
      sb.appendCodePoint(0x0307);
    }
    else if (codePoint == 0x03C2) {
      // Greek final and non-final capital letter sigma should be mapped the same.
      sb.appendCodePoint(0x03C3);
    }
    else {
      // All other characters should follow context-unaware ICU single-code point case mapping.
      sb.appendCodePoint(UCharacter.toLowerCase(codePoint));
    }
  }

  /**
   * Converts an entire string to lowercase using ICU rules, code point by code point, with
   * special handling for one-to-many case mappings (i.e. characters that map to multiple
   * characters in lowercase). Also, this method omits information about context-sensitive case
   * mappings using special handling in the `lowercaseCodePoint` method.
   *
   * @param target The target string to convert to lowercase.
   * @return The string converted to lowercase in a context-unaware manner.
   */
  public static UTF8String lowerCaseCodePoints(final UTF8String target) {
    if (target.isFullAscii()) return target.toLowerCaseAscii();
    return lowerCaseCodePointsSlow(target);
  }

  private static UTF8String lowerCaseCodePointsSlow(final UTF8String target) {
    // TODO(SPARK-48715): All UTF8String -> String conversions should use `makeValid`
    String targetString = target.toString();
    StringBuilder sb = new StringBuilder();
    for (int i = 0; i < targetString.length(); ++i) {
      lowercaseCodePoint(targetString.codePointAt(i), sb);
    }
    return UTF8String.fromString(sb.toString());
  }

  /**
   * Convert the input string to titlecase using the ICU root locale rules.
   */
  public static UTF8String toTitleCase(final UTF8String target) {
    // Note: In order to achieve the desired behavior, we use the ICU UCharacter class to
    // convert the string to titlecase, which only accepts a Java strings as input.
    // TODO(SPARK-48715): All UTF8String -> String conversions should use `makeValid`
    return UTF8String.fromString(UCharacter.toTitleCase(target.toString(),
      BreakIterator.getWordInstance()));
  }

  /**
   * Convert the input string to titlecase using the specified ICU collation rules.
   */
  public static UTF8String toTitleCase(final UTF8String target, final int collationId) {
    ULocale locale = CollationFactory.fetchCollation(collationId)
      .collator.getLocale(ULocale.ACTUAL_LOCALE);
    // TODO(SPARK-48715): All UTF8String -> String conversions should use `makeValid`
    return UTF8String.fromString(UCharacter.toTitleCase(locale, target.toString(),
      BreakIterator.getWordInstance(locale)));
  }

  /*
   * Returns the position of the first occurrence of the match string in the set string,
   * counting ASCII commas as delimiters. The match string is compared in a collation-aware manner,
   * with respect to the specified collation ID. Similar to UTF8String.findInSet behavior used
   * for UTF8_BINARY collation, the method returns 0 if the match string contains no commas.
   *
   * @param match the string to be searched for
   * @param set the string to be searched in
   * @param collationId the collation ID to use for string comparison
   * @return the position of the first occurrence of `match` in `set`
   */
  public static int findInSet(final UTF8String match, final UTF8String set, int collationId) {
    // If the "word" string contains a comma, FindInSet should return 0.
    if (match.contains(UTF8String.fromString(","))) {
      return 0;
    }
    // Otherwise, search for commas in "set" and compare each substring with "word".
    int byteIndex = 0, charIndex = 0, wordCount = 1, lastComma = -1;
    while (byteIndex < set.numBytes()) {
      byte nextByte = set.getByte(byteIndex);
      if (nextByte == (byte) ',') {
        if (set.substring(lastComma + 1, charIndex).semanticEquals(match, collationId)) {
          return wordCount;
        }
        lastComma = charIndex;
        ++wordCount;
      }
      byteIndex += UTF8String.numBytesForFirstByte(nextByte);
      ++charIndex;
    }
    if (set.substring(lastComma + 1, set.numBytes()).semanticEquals(match, collationId)) {
      return wordCount;
    }
    // If no match is found, return 0.
    return 0;
  }

  /**
   * Returns the position of the first occurrence of the pattern string in the target string,
   * starting from the specified position (0-based index referring to character position in
   * UTF8String), with respect to the UTF8_LCASE collation. If the pattern is not found,
   * MATCH_NOT_FOUND is returned.
   *
   * @param target the string to be searched in
   * @param pattern the string to be searched for
   * @param start the start position for searching (in the target string)
   * @return the position of the first occurrence of pattern in target
   */
  public static int lowercaseIndexOf(final UTF8String target, final UTF8String pattern,
      final int start) {
    if (pattern.numChars() == 0) return target.indexOfEmpty(start);
    return lowercaseFind(target, lowerCaseCodePoints(pattern), start);
  }

  public static int indexOf(final UTF8String target, final UTF8String pattern,
      final int start, final int collationId) {
    if (pattern.numBytes() == 0) return target.indexOfEmpty(start);
    if (target.numBytes() == 0) return MATCH_NOT_FOUND;

    StringSearch stringSearch = CollationFactory.getStringSearch(target, pattern, collationId);
    stringSearch.setIndex(start);

    return stringSearch.next();
  }

  public static int find(UTF8String target, UTF8String pattern, int start,
      int collationId) {
    assert (pattern.numBytes() > 0);

    StringSearch stringSearch = CollationFactory.getStringSearch(target, pattern, collationId);
    // Set search start position (start from character at start position)
    stringSearch.setIndex(target.bytePosToChar(start));

    // Return either the byte position or -1 if not found
    return target.charPosToByte(stringSearch.next());
  }

  public static UTF8String subStringIndex(final UTF8String string, final UTF8String delimiter,
      int count, final int collationId) {
    if (delimiter.numBytes() == 0 || count == 0 || string.numBytes() == 0) {
      return UTF8String.EMPTY_UTF8;
    }
    if (count > 0) {
      int idx = -1;
      while (count > 0) {
        idx = find(string, delimiter, idx + 1, collationId);
        if (idx >= 0) {
          count --;
        } else {
          // can not find enough delim
          return string;
        }
      }
      if (idx == 0) {
        return UTF8String.EMPTY_UTF8;
      }
      byte[] bytes = new byte[idx];
      copyMemory(string.getBaseObject(), string.getBaseOffset(), bytes, BYTE_ARRAY_OFFSET, idx);
      return UTF8String.fromBytes(bytes);

    } else {
      count = -count;

      StringSearch stringSearch = CollationFactory
        .getStringSearch(string, delimiter, collationId);

      int start = string.numChars() - 1;
      int lastMatchLength = 0;
      int prevStart = -1;
      while (count > 0) {
        stringSearch.reset();
        prevStart = -1;
        int matchStart = stringSearch.next();
        lastMatchLength = stringSearch.getMatchLength();
        while (matchStart <= start) {
          if (matchStart != StringSearch.DONE) {
            // Found a match, update the start position
            prevStart = matchStart;
            matchStart = stringSearch.next();
          } else {
            break;
          }
        }

        if (prevStart == -1) {
          // can not find enough delim
          return string;
        } else {
          start = prevStart - 1;
          count--;
        }
      }

      int resultStart = prevStart + lastMatchLength;
      if (resultStart == string.numChars()) {
        return UTF8String.EMPTY_UTF8;
      }

      return string.substring(resultStart, string.numChars());
    }
  }

  public static UTF8String lowercaseSubStringIndex(final UTF8String string,
      final UTF8String delimiter, int count) {
    if (delimiter.numBytes() == 0 || count == 0) {
      return UTF8String.EMPTY_UTF8;
    }

    UTF8String lowercaseDelimiter = lowerCaseCodePoints(delimiter);

    if (count > 0) {
      // Search left to right (note: the start code point is inclusive).
      int matchLength = -1;
      while (count > 0) {
        matchLength = lowercaseFind(string, lowercaseDelimiter, matchLength + 1);
        if (matchLength > MATCH_NOT_FOUND) --count; // Found a delimiter.
        else return string; // Cannot find enough delimiters in the string.
      }
      return string.substring(0, matchLength);
    } else {
      // Search right to left (note: the end code point is exclusive).
      int matchLength = string.numChars() + 1;
      count = -count;
      while (count > 0) {
        matchLength = lowercaseRFind(string, lowercaseDelimiter, matchLength - 1);
        if (matchLength > MATCH_NOT_FOUND) --count; // Found a delimiter.
        else return string; // Cannot find enough delimiters in the string.
      }
      return string.substring(matchLength, string.numChars());
    }
  }

  public static Map<String, String> getCollationAwareDict(UTF8String string,
      Map<String, String> dict, int collationId) {
    // TODO(SPARK-48715): All UTF8String -> String conversions should use `makeValid`
    String srcStr = string.toString();

    Map<String, String> collationAwareDict = new HashMap<>();
    for (String key : dict.keySet()) {
      StringSearch stringSearch =
        CollationFactory.getStringSearch(string, UTF8String.fromString(key), collationId);

      int pos = 0;
      while ((pos = stringSearch.next()) != StringSearch.DONE) {
        int codePoint = srcStr.codePointAt(pos);
        int charCount = Character.charCount(codePoint);
        String newKey = srcStr.substring(pos, pos + charCount);

        boolean exists = false;
        for (String existingKey : collationAwareDict.keySet()) {
          if (stringSearch.getCollator().compare(existingKey, newKey) == 0) {
            collationAwareDict.put(newKey, collationAwareDict.get(existingKey));
            exists = true;
            break;
          }
        }

        if (!exists) {
          collationAwareDict.put(newKey, dict.get(key));
        }
      }
    }

    return collationAwareDict;
  }

  public static UTF8String lowercaseTrim(
      final UTF8String srcString,
      final UTF8String trimString) {
    // Matching UTF8String behavior for null `trimString`.
    if (trimString == null) {
      return null;
    }

    UTF8String leftTrimmed = lowercaseTrimLeft(srcString, trimString);
    return lowercaseTrimRight(leftTrimmed, trimString);
  }

  public static UTF8String lowercaseTrimLeft(
      final UTF8String srcString,
      final UTF8String trimString) {
    // Matching UTF8String behavior for null `trimString`.
    if (trimString == null) {
      return null;
    }

    // The searching byte position in the srcString.
    int searchIdx = 0;
    // The byte position of a first non-matching character in the srcString.
    int trimByteIdx = 0;
    // Number of bytes in srcString.
    int numBytes = srcString.numBytes();
    // Convert trimString to lowercase, so it can be searched properly.
    UTF8String lowercaseTrimString = trimString.toLowerCase(); // TODO(SPARK-48441)

    while (searchIdx < numBytes) {
      UTF8String searchChar = srcString.copyUTF8String(
        searchIdx,
        searchIdx + UTF8String.numBytesForFirstByte(srcString.getByte(searchIdx)) - 1);
      int searchCharBytes = searchChar.numBytes();

      // Try to find the matching for the searchChar in the trimString.
      if (lowercaseTrimString.find(searchChar.toLowerCase(), 0) >= 0) { // TODO(SPARK-48441)
        trimByteIdx += searchCharBytes;
        searchIdx += searchCharBytes;
      } else {
        // No matching, exit the search.
        break;
      }
    }

    if (searchIdx == 0) {
      // Nothing trimmed - return original string (not converted to lowercase).
      return srcString;
    }
    if (trimByteIdx >= numBytes) {
      // Everything trimmed.
      return UTF8String.EMPTY_UTF8;
    }
    return srcString.copyUTF8String(trimByteIdx, numBytes - 1);
  }

  public static UTF8String lowercaseTrimRight(
      final UTF8String srcString,
      final UTF8String trimString) {
    // Matching UTF8String behavior for null `trimString`.
    if (trimString == null) {
      return null;
    }

    // Number of bytes iterated from the srcString.
    int byteIdx = 0;
    // Number of characters iterated from the srcString.
    int numChars = 0;
    // Number of bytes in srcString.
    int numBytes = srcString.numBytes();
    // Array of character length for the srcString.
    int[] stringCharLen = new int[numBytes];
    // Array of the first byte position for each character in the srcString.
    int[] stringCharPos = new int[numBytes];
    // Convert trimString to lowercase, so it can be searched properly.
    UTF8String lowercaseTrimString = trimString.toLowerCase(); // TODO(SPARK-48441)

    // Build the position and length array.
    while (byteIdx < numBytes) {
      stringCharPos[numChars] = byteIdx;
      stringCharLen[numChars] = UTF8String.numBytesForFirstByte(srcString.getByte(byteIdx));
      byteIdx += stringCharLen[numChars];
      numChars++;
    }

    // Index trimEnd points to the first no matching byte position from the right side of
    //  the source string.
    int trimByteIdx = numBytes - 1;

    while (numChars > 0) {
      UTF8String searchChar = srcString.copyUTF8String(
        stringCharPos[numChars - 1],
        stringCharPos[numChars - 1] + stringCharLen[numChars - 1] - 1);

      if(lowercaseTrimString.find(searchChar.toLowerCase(), 0) >= 0) { // TODO(SPARK-48441)
        trimByteIdx -= stringCharLen[numChars - 1];
        numChars--;
      } else {
        break;
      }
    }

    if (trimByteIdx == numBytes - 1) {
      // Nothing trimmed.
      return srcString;
    }
    if (trimByteIdx < 0) {
      // Everything trimmed.
      return UTF8String.EMPTY_UTF8;
    }
    return srcString.copyUTF8String(0, trimByteIdx);
  }

  // TODO: Add more collation-aware UTF8String operations here.

}<|MERGE_RESOLUTION|>--- conflicted
+++ resolved
@@ -316,14 +316,8 @@
     if (src.numBytes() == 0 || search.numBytes() == 0) {
       return src;
     }
-<<<<<<< HEAD
-    UTF8String lowercaseString = src.toLowerCase(); // TODO(SPARK-48725)
-    UTF8String lowercaseSearch = search.toLowerCase(); // TODO(SPARK-48725)
-=======
-
-    // TODO(SPARK-48725): Use lowerCaseCodePoints instead of UTF8String.toLowerCase.
-    UTF8String lowercaseSearch = search.toLowerCase();
->>>>>>> 6bfeb094
+
+    UTF8String lowercaseSearch = lowerCaseCodePoints(search);
 
     int start = 0;
     int end = lowercaseFind(src, lowercaseSearch, start);
