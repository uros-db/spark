/*
 * Licensed to the Apache Software Foundation (ASF) under one or more
 * contributor license agreements.  See the NOTICE file distributed with
 * this work for additional information regarding copyright ownership.
 * The ASF licenses this file to You under the Apache License, Version 2.0
 * (the "License"); you may not use this file except in compliance with
 * the License.  You may obtain a copy of the License at
 *
 *    http://www.apache.org/licenses/LICENSE-2.0
 *
 * Unless required by applicable law or agreed to in writing, software
 * distributed under the License is distributed on an "AS IS" BASIS,
 * WITHOUT WARRANTIES OR CONDITIONS OF ANY KIND, either express or implied.
 * See the License for the specific language governing permissions and
 * limitations under the License.
 */
package org.apache.spark.sql.catalyst.util;

import com.ibm.icu.lang.UCharacter;
import com.ibm.icu.text.BreakIterator;
import com.ibm.icu.text.StringSearch;
import com.ibm.icu.util.ULocale;

import org.apache.spark.unsafe.UTF8StringBuilder;
import org.apache.spark.unsafe.types.UTF8String;

import static org.apache.spark.unsafe.Platform.BYTE_ARRAY_OFFSET;
import static org.apache.spark.unsafe.Platform.copyMemory;

import java.util.HashMap;
import java.util.Map;

/**
 * Utility class for collation-aware UTF8String operations.
 */
public class CollationAwareUTF8String {

  /**
   * The constant value to indicate that the match is not found when searching for a pattern
   * string in a target string.
   */
  private static final int MATCH_NOT_FOUND = -1;

  /**
   * Returns whether the target string starts with the specified prefix, starting from the
   * specified position (0-based index referring to character position in UTF8String), with respect
   * to the UTF8_BINARY_LCASE collation. The method assumes that the prefix is already lowercased
   * prior to method call to avoid the overhead of calling .toLowerCase() multiple times on the
   * same prefix string.
   *
   * @param target the string to be searched in
   * @param lowercasePattern the string to be searched for
   * @param startPos the start position for searching (in the target string)
   * @return whether the target string starts with the specified prefix in UTF8_BINARY_LCASE
   */
  public static boolean lowercaseMatchFrom(
      final UTF8String target,
      final UTF8String lowercasePattern,
      int startPos) {
    return lowercaseMatchLengthFrom(target, lowercasePattern, startPos) != MATCH_NOT_FOUND;
  }

  /**
   * Returns the length of the substring of the target string that starts with the specified
   * prefix, starting from the specified position (0-based index referring to character position
   * in UTF8String), with respect to the UTF8_BINARY_LCASE collation. The method assumes that the
   * prefix is already lowercased. The method only considers the part of target string that
   * starts from the specified (inclusive) position (that is, the method does not look at UTF8
   * characters of the target string at or after position `endPos`). If the prefix is not found,
   * MATCH_NOT_FOUND is returned.
   *
   * @param target the string to be searched in
   * @param lowercasePattern the string to be searched for
   * @param startPos the start position for searching (in the target string)
   * @return length of the target substring that starts with the specified prefix in lowercase
   */
  private static int lowercaseMatchLengthFrom(
      final UTF8String target,
      final UTF8String lowercasePattern,
      int startPos) {
    assert startPos >= 0;
    for (int len = 0; len <= target.numChars() - startPos; ++len) {
      if (target.substring(startPos, startPos + len).toLowerCase().equals(lowercasePattern)) {
        return len;
      }
    }
    return MATCH_NOT_FOUND;
  }

  /**
   * Returns the position of the first occurrence of the pattern string in the target string,
   * starting from the specified position (0-based index referring to character position in
   * UTF8String), with respect to the UTF8_BINARY_LCASE collation. The method assumes that the
   * pattern string is already lowercased prior to call. If the pattern is not found,
   * MATCH_NOT_FOUND is returned.
   *
   * @param target the string to be searched in
   * @param lowercasePattern the string to be searched for
   * @param startPos the start position for searching (in the target string)
   * @return the position of the first occurrence of pattern in target
   */
  private static int lowercaseFind(
      final UTF8String target,
      final UTF8String lowercasePattern,
      int startPos) {
    assert startPos >= 0;
    for (int i = startPos; i <= target.numChars(); ++i) {
      if (lowercaseMatchFrom(target, lowercasePattern, i)) {
        return i;
      }
    }
    return MATCH_NOT_FOUND;
  }

  /**
   * Returns whether the target string ends with the specified suffix, ending at the specified
   * position (0-based index referring to character position in UTF8String), with respect to the
   * UTF8_BINARY_LCASE collation. The method assumes that the suffix is already lowercased prior
   * to method call to avoid the overhead of calling .toLowerCase() multiple times on the same
   * suffix string.
   *
   * @param target the string to be searched in
   * @param lowercasePattern the string to be searched for
   * @param endPos the end position for searching (in the target string)
   * @return whether the target string ends with the specified suffix in lowercase
   */
  public static boolean lowercaseMatchUntil(
      final UTF8String target,
      final UTF8String lowercasePattern,
      int endPos) {
    return lowercaseMatchLengthUntil(target, lowercasePattern, endPos) != MATCH_NOT_FOUND;
  }

  /**
   * Returns the length of the substring of the target string that ends with the specified
   * suffix, ending at the specified position (0-based index referring to character position in
   * UTF8String), with respect to the UTF8_BINARY_LCASE collation. The method assumes that the
   * suffix is already lowercased. The method only considers the part of target string that ends
   * at the specified (non-inclusive) position (that is, the method does not look at UTF8
   * characters of the target string at or after position `endPos`). If the suffix is not found,
   * MATCH_NOT_FOUND is returned.
   *
   * @param target the string to be searched in
   * @param lowercasePattern the string to be searched for
   * @param endPos the end position for searching (in the target string)
   * @return length of the target substring that ends with the specified suffix in lowercase
   */
  private static int lowercaseMatchLengthUntil(
      final UTF8String target,
      final UTF8String lowercasePattern,
      int endPos) {
    assert endPos <= target.numChars();
    for (int len = 0; len <= endPos; ++len) {
      if (target.substring(endPos - len, endPos).toLowerCase().equals(lowercasePattern)) {
        return len;
      }
    }
    return MATCH_NOT_FOUND;
  }

  /**
   * Returns the position of the last occurrence of the pattern string in the target string,
   * ending at the specified position (0-based index referring to character position in
   * UTF8String), with respect to the UTF8_BINARY_LCASE collation. The method assumes that the
   * pattern string is already lowercased prior to call. If the pattern is not found,
   * MATCH_NOT_FOUND is returned.
   *
   * @param target the string to be searched in
   * @param lowercasePattern the string to be searched for
   * @param endPos the end position for searching (in the target string)
   * @return the position of the last occurrence of pattern in target
   */
  private static int lowercaseRFind(
      final UTF8String target,
      final UTF8String lowercasePattern,
      int endPos) {
    assert endPos <= target.numChars();
    for (int i = endPos; i >= 0; --i) {
      if (lowercaseMatchUntil(target, lowercasePattern, i)) {
        return i;
      }
    }
    return MATCH_NOT_FOUND;
  }

  /**
   * Lowercase UTF8String comparison used for UTF8_BINARY_LCASE collation. While the default
   * UTF8String comparison is equivalent to a.toLowerCase().binaryCompare(b.toLowerCase()), this
   * method uses code points to compare the strings in a case-insensitive manner using ICU rules,
   * as well as handling special rules for one-to-many case mappings (see: lowerCaseCodePoints).
   *
   * @param left The first UTF8String to compare.
   * @param right The second UTF8String to compare.
   * @return An integer representing the comparison result.
   */
  public static int compareLowerCase(final UTF8String left, final UTF8String right) {
    // Only if both strings are ASCII, we can use faster comparison (no string allocations).
    if (left.isFullAscii() && right.isFullAscii()) {
      return compareLowerCaseAscii(left, right);
    }
    return compareLowerCaseSlow(left, right);
  }

  /**
   * Fast version of the `compareLowerCase` method, used when both arguments are ASCII strings.
   *
   * @param left The first ASCII UTF8String to compare.
   * @param right The second ASCII UTF8String to compare.
   * @return An integer representing the comparison result.
   */
  private static int compareLowerCaseAscii(final UTF8String left, final UTF8String right) {
    int leftBytes = left.numBytes(), rightBytes = right.numBytes();
    for (int curr = 0; curr < leftBytes && curr < rightBytes; curr++) {
      int lowerLeftByte = Character.toLowerCase(left.getByte(curr));
      int lowerRightByte = Character.toLowerCase(right.getByte(curr));
      if (lowerLeftByte != lowerRightByte) {
        return lowerLeftByte - lowerRightByte;
      }
    }
    return leftBytes - rightBytes;
  }

  /**
   * Slow version of the `compareLowerCase` method, used when both arguments are non-ASCII strings.
   *
   * @param left The first non-ASCII UTF8String to compare.
   * @param right The second non-ASCII UTF8String to compare.
   * @return An integer representing the comparison result.
   */
  private static int compareLowerCaseSlow(final UTF8String left, final UTF8String right) {
    return lowerCaseCodePoints(left.toString()).compareTo(lowerCaseCodePoints(right.toString()));
  }

  public static UTF8String replace(final UTF8String src, final UTF8String search,
      final UTF8String replace, final int collationId) {
    // This collation aware implementation is based on existing implementation on UTF8String
    if (src.numBytes() == 0 || search.numBytes() == 0) {
      return src;
    }

    StringSearch stringSearch = CollationFactory.getStringSearch(src, search, collationId);

    // Find the first occurrence of the search string.
    int end = stringSearch.next();
    if (end == StringSearch.DONE) {
      // Search string was not found, so string is unchanged.
      return src;
    }

    // Initialize byte positions
    int c = 0;
    int byteStart = 0; // position in byte
    int byteEnd = 0; // position in byte
    while (byteEnd < src.numBytes() && c < end) {
      byteEnd += UTF8String.numBytesForFirstByte(src.getByte(byteEnd));
      c += 1;
    }

    // At least one match was found. Estimate space needed for result.
    // The 16x multiplier here is chosen to match commons-lang3's implementation.
    int increase = Math.max(0, Math.abs(replace.numBytes() - search.numBytes())) * 16;
    final UTF8StringBuilder buf = new UTF8StringBuilder(src.numBytes() + increase);
    while (end != StringSearch.DONE) {
      buf.appendBytes(src.getBaseObject(), src.getBaseOffset() + byteStart, byteEnd - byteStart);
      buf.append(replace);

      // Move byteStart to the beginning of the current match
      byteStart = byteEnd;
      int cs = c;
      // Move cs to the end of the current match
      // This is necessary because the search string may contain 'multi-character' characters
      while (byteStart < src.numBytes() && cs < c + stringSearch.getMatchLength()) {
        byteStart += UTF8String.numBytesForFirstByte(src.getByte(byteStart));
        cs += 1;
      }
      // Go to next match
      end = stringSearch.next();
      // Update byte positions
      while (byteEnd < src.numBytes() && c < end) {
        byteEnd += UTF8String.numBytesForFirstByte(src.getByte(byteEnd));
        c += 1;
      }
    }
    buf.appendBytes(src.getBaseObject(), src.getBaseOffset() + byteStart,
      src.numBytes() - byteStart);
    return buf.build();
  }

  public static UTF8String lowercaseReplace(final UTF8String src, final UTF8String search,
      final UTF8String replace) {
    if (src.numBytes() == 0 || search.numBytes() == 0) {
      return src;
    }
    UTF8String lowercaseString = src.toLowerCase();
    UTF8String lowercaseSearch = search.toLowerCase();

    int start = 0;
    int end = lowercaseString.indexOf(lowercaseSearch, 0);
    if (end == -1) {
      // Search string was not found, so string is unchanged.
      return src;
    }

    // Initialize byte positions
    int c = 0;
    int byteStart = 0; // position in byte
    int byteEnd = 0; // position in byte
    while (byteEnd < src.numBytes() && c < end) {
      byteEnd += UTF8String.numBytesForFirstByte(src.getByte(byteEnd));
      c += 1;
    }

    // At least one match was found. Estimate space needed for result.
    // The 16x multiplier here is chosen to match commons-lang3's implementation.
    int increase = Math.max(0, replace.numBytes() - search.numBytes()) * 16;
    final UTF8StringBuilder buf = new UTF8StringBuilder(src.numBytes() + increase);
    while (end != -1) {
      buf.appendBytes(src.getBaseObject(), src.getBaseOffset() + byteStart, byteEnd - byteStart);
      buf.append(replace);
      // Update character positions
      start = end + lowercaseSearch.numChars();
      end = lowercaseString.indexOf(lowercaseSearch, start);
      // Update byte positions
      byteStart = byteEnd + search.numBytes();
      while (byteEnd < src.numBytes() && c < end) {
        byteEnd += UTF8String.numBytesForFirstByte(src.getByte(byteEnd));
        c += 1;
      }
    }
    buf.appendBytes(src.getBaseObject(), src.getBaseOffset() + byteStart,
      src.numBytes() - byteStart);
    return buf.build();
  }

  public static String toUpperCase(final String target, final int collationId) {
    ULocale locale = CollationFactory.fetchCollation(collationId)
      .collator.getLocale(ULocale.ACTUAL_LOCALE);
    return UCharacter.toUpperCase(locale, target);
  }

  public static String toLowerCase(final String target, final int collationId) {
    ULocale locale = CollationFactory.fetchCollation(collationId)
      .collator.getLocale(ULocale.ACTUAL_LOCALE);
    return UCharacter.toLowerCase(locale, target);
  }

  /**
<<<<<<< HEAD
   * Convert the input string to titlecase using the ICU root locale rules.
   */
  public static UTF8String toTitleCase(final UTF8String target) {
    return UTF8String.fromString(toTitleCase(target.toString()));
  }

  public static String toTitleCase(final String target) {
    return UCharacter.toTitleCase(target, BreakIterator.getWordInstance());
  }

  /**
   * Convert the input string to titlecase using the specified ICU collation rules.
   */
  public static UTF8String toTitleCase(final UTF8String target, final int collationId) {
    return UTF8String.fromString(toTitleCase(target.toString(), collationId));
=======
   * Converts a single code point to lowercase using ICU rules, with special handling for
   * one-to-many case mappings (i.e. characters that map to multiple characters in lowercase) and
   * context-insensitive case mappings (i.e. characters that map to different characters based on
   * string context - e.g. the position in the string relative to other characters).
   *
   * @param codePoint The code point to convert to lowercase.
   * @param sb The StringBuilder to append the lowercase character to.
   */
  private static void lowercaseCodePoint(final int codePoint, final StringBuilder sb) {
    if (codePoint == 0x0130) {
      // Latin capital letter I with dot above is mapped to 2 lowercase characters.
      sb.appendCodePoint(0x0069);
      sb.appendCodePoint(0x0307);
    }
    else if (codePoint == 0x03C2) {
      // Greek final and non-final capital letter sigma should be mapped the same.
      sb.appendCodePoint(0x03C3);
    }
    else {
      // All other characters should follow context-unaware ICU single-code point case mapping.
      sb.appendCodePoint(UCharacter.toLowerCase(codePoint));
    }
  }

  /**
   * Converts an entire string to lowercase using ICU rules, code point by code point, with
   * special handling for one-to-many case mappings (i.e. characters that map to multiple
   * characters in lowercase). Also, this method omits information about context-sensitive case
   * mappings using special handling in the `lowercaseCodePoint` method.
   *
   * @param target The target string to convert to lowercase.
   * @return The string converted to lowercase in a context-unaware manner.
   */
  public static String lowerCaseCodePoints(final String target) {
    StringBuilder sb = new StringBuilder();
    for (int i = 0; i < target.length(); ++i) {
      lowercaseCodePoint(target.codePointAt(i), sb);
    }
    return sb.toString();
>>>>>>> d81b1e3d
  }

  public static String toTitleCase(final String target, final int collationId) {
    ULocale locale = CollationFactory.fetchCollation(collationId)
      .collator.getLocale(ULocale.ACTUAL_LOCALE);
    return UCharacter.toTitleCase(locale, target, BreakIterator.getWordInstance(locale));
  }

  public static int findInSet(final UTF8String match, final UTF8String set, int collationId) {
    if (match.contains(UTF8String.fromString(","))) {
      return 0;
    }

    String setString = set.toString();
    StringSearch stringSearch = CollationFactory.getStringSearch(setString, match.toString(),
      collationId);

    int wordStart = 0;
    while ((wordStart = stringSearch.next()) != StringSearch.DONE) {
      boolean isValidStart = wordStart == 0 || setString.charAt(wordStart - 1) == ',';
      boolean isValidEnd = wordStart + stringSearch.getMatchLength() == setString.length()
        || setString.charAt(wordStart + stringSearch.getMatchLength()) == ',';

      if (isValidStart && isValidEnd) {
        int pos = 0;
        for (int i = 0; i < setString.length() && i < wordStart; i++) {
          if (setString.charAt(i) == ',') {
            pos++;
          }
        }

        return pos + 1;
      }
    }

    return 0;
  }

  /**
   * Returns the position of the first occurrence of the pattern string in the target string,
   * starting from the specified position (0-based index referring to character position in
   * UTF8String), with respect to the UTF8_BINARY_LCASE collation. If the pattern is not found,
   * MATCH_NOT_FOUND is returned.
   *
   * @param target the string to be searched in
   * @param pattern the string to be searched for
   * @param start the start position for searching (in the target string)
   * @return the position of the first occurrence of pattern in target
   */
  public static int lowercaseIndexOf(final UTF8String target, final UTF8String pattern,
      final int start) {
    if (pattern.numChars() == 0) return target.indexOfEmpty(start);
    return lowercaseFind(target, pattern.toLowerCase(), start);
  }

  public static int indexOf(final UTF8String target, final UTF8String pattern,
      final int start, final int collationId) {
    if (pattern.numBytes() == 0) return target.indexOfEmpty(start);
    if (target.numBytes() == 0) return MATCH_NOT_FOUND;

    StringSearch stringSearch = CollationFactory.getStringSearch(target, pattern, collationId);
    stringSearch.setIndex(start);

    return stringSearch.next();
  }

  public static int find(UTF8String target, UTF8String pattern, int start,
      int collationId) {
    assert (pattern.numBytes() > 0);

    StringSearch stringSearch = CollationFactory.getStringSearch(target, pattern, collationId);
    // Set search start position (start from character at start position)
    stringSearch.setIndex(target.bytePosToChar(start));

    // Return either the byte position or -1 if not found
    return target.charPosToByte(stringSearch.next());
  }

  public static UTF8String subStringIndex(final UTF8String string, final UTF8String delimiter,
      int count, final int collationId) {
    if (delimiter.numBytes() == 0 || count == 0 || string.numBytes() == 0) {
      return UTF8String.EMPTY_UTF8;
    }
    if (count > 0) {
      int idx = -1;
      while (count > 0) {
        idx = find(string, delimiter, idx + 1, collationId);
        if (idx >= 0) {
          count --;
        } else {
          // can not find enough delim
          return string;
        }
      }
      if (idx == 0) {
        return UTF8String.EMPTY_UTF8;
      }
      byte[] bytes = new byte[idx];
      copyMemory(string.getBaseObject(), string.getBaseOffset(), bytes, BYTE_ARRAY_OFFSET, idx);
      return UTF8String.fromBytes(bytes);

    } else {
      count = -count;

      StringSearch stringSearch = CollationFactory
        .getStringSearch(string, delimiter, collationId);

      int start = string.numChars() - 1;
      int lastMatchLength = 0;
      int prevStart = -1;
      while (count > 0) {
        stringSearch.reset();
        prevStart = -1;
        int matchStart = stringSearch.next();
        lastMatchLength = stringSearch.getMatchLength();
        while (matchStart <= start) {
          if (matchStart != StringSearch.DONE) {
            // Found a match, update the start position
            prevStart = matchStart;
            matchStart = stringSearch.next();
          } else {
            break;
          }
        }

        if (prevStart == -1) {
          // can not find enough delim
          return string;
        } else {
          start = prevStart - 1;
          count--;
        }
      }

      int resultStart = prevStart + lastMatchLength;
      if (resultStart == string.numChars()) {
        return UTF8String.EMPTY_UTF8;
      }

      return string.substring(resultStart, string.numChars());
    }
  }

  public static UTF8String lowercaseSubStringIndex(final UTF8String string,
      final UTF8String delimiter, int count) {
    if (delimiter.numBytes() == 0 || count == 0) {
      return UTF8String.EMPTY_UTF8;
    }

    UTF8String lowercaseDelimiter = delimiter.toLowerCase();

    if (count > 0) {
      // Search left to right (note: the start code point is inclusive).
      int matchLength = -1;
      while (count > 0) {
        matchLength = lowercaseFind(string, lowercaseDelimiter, matchLength + 1);
        if (matchLength > MATCH_NOT_FOUND) --count; // Found a delimiter.
        else return string; // Cannot find enough delimiters in the string.
      }
      return string.substring(0, matchLength);
    } else {
      // Search right to left (note: the end code point is exclusive).
      int matchLength = string.numChars() + 1;
      count = -count;
      while (count > 0) {
        matchLength = lowercaseRFind(string, lowercaseDelimiter, matchLength - 1);
        if (matchLength > MATCH_NOT_FOUND) --count; // Found a delimiter.
        else return string; // Cannot find enough delimiters in the string.
      }
      return string.substring(matchLength, string.numChars());
    }
  }

  public static Map<String, String> getCollationAwareDict(UTF8String string,
      Map<String, String> dict, int collationId) {
    String srcStr = string.toString();

    Map<String, String> collationAwareDict = new HashMap<>();
    for (String key : dict.keySet()) {
      StringSearch stringSearch =
        CollationFactory.getStringSearch(string, UTF8String.fromString(key), collationId);

      int pos = 0;
      while ((pos = stringSearch.next()) != StringSearch.DONE) {
        int codePoint = srcStr.codePointAt(pos);
        int charCount = Character.charCount(codePoint);
        String newKey = srcStr.substring(pos, pos + charCount);

        boolean exists = false;
        for (String existingKey : collationAwareDict.keySet()) {
          if (stringSearch.getCollator().compare(existingKey, newKey) == 0) {
            collationAwareDict.put(newKey, collationAwareDict.get(existingKey));
            exists = true;
            break;
          }
        }

        if (!exists) {
          collationAwareDict.put(newKey, dict.get(key));
        }
      }
    }

    return collationAwareDict;
  }

  public static UTF8String lowercaseTrim(
      final UTF8String srcString,
      final UTF8String trimString) {
    // Matching UTF8String behavior for null `trimString`.
    if (trimString == null) {
      return null;
    }

    UTF8String leftTrimmed = lowercaseTrimLeft(srcString, trimString);
    return lowercaseTrimRight(leftTrimmed, trimString);
  }

  public static UTF8String lowercaseTrimLeft(
      final UTF8String srcString,
      final UTF8String trimString) {
    // Matching UTF8String behavior for null `trimString`.
    if (trimString == null) {
      return null;
    }

    // The searching byte position in the srcString.
    int searchIdx = 0;
    // The byte position of a first non-matching character in the srcString.
    int trimByteIdx = 0;
    // Number of bytes in srcString.
    int numBytes = srcString.numBytes();
    // Convert trimString to lowercase, so it can be searched properly.
    UTF8String lowercaseTrimString = trimString.toLowerCase();

    while (searchIdx < numBytes) {
      UTF8String searchChar = srcString.copyUTF8String(
        searchIdx,
        searchIdx + UTF8String.numBytesForFirstByte(srcString.getByte(searchIdx)) - 1);
      int searchCharBytes = searchChar.numBytes();

      // Try to find the matching for the searchChar in the trimString.
      if (lowercaseTrimString.find(searchChar.toLowerCase(), 0) >= 0) {
        trimByteIdx += searchCharBytes;
        searchIdx += searchCharBytes;
      } else {
        // No matching, exit the search.
        break;
      }
    }

    if (searchIdx == 0) {
      // Nothing trimmed - return original string (not converted to lowercase).
      return srcString;
    }
    if (trimByteIdx >= numBytes) {
      // Everything trimmed.
      return UTF8String.EMPTY_UTF8;
    }
    return srcString.copyUTF8String(trimByteIdx, numBytes - 1);
  }

  public static UTF8String lowercaseTrimRight(
      final UTF8String srcString,
      final UTF8String trimString) {
    // Matching UTF8String behavior for null `trimString`.
    if (trimString == null) {
      return null;
    }

    // Number of bytes iterated from the srcString.
    int byteIdx = 0;
    // Number of characters iterated from the srcString.
    int numChars = 0;
    // Number of bytes in srcString.
    int numBytes = srcString.numBytes();
    // Array of character length for the srcString.
    int[] stringCharLen = new int[numBytes];
    // Array of the first byte position for each character in the srcString.
    int[] stringCharPos = new int[numBytes];
    // Convert trimString to lowercase, so it can be searched properly.
    UTF8String lowercaseTrimString = trimString.toLowerCase();

    // Build the position and length array.
    while (byteIdx < numBytes) {
      stringCharPos[numChars] = byteIdx;
      stringCharLen[numChars] = UTF8String.numBytesForFirstByte(srcString.getByte(byteIdx));
      byteIdx += stringCharLen[numChars];
      numChars++;
    }

    // Index trimEnd points to the first no matching byte position from the right side of
    //  the source string.
    int trimByteIdx = numBytes - 1;

    while (numChars > 0) {
      UTF8String searchChar = srcString.copyUTF8String(
        stringCharPos[numChars - 1],
        stringCharPos[numChars - 1] + stringCharLen[numChars - 1] - 1);

      if(lowercaseTrimString.find(searchChar.toLowerCase(), 0) >= 0) {
        trimByteIdx -= stringCharLen[numChars - 1];
        numChars--;
      } else {
        break;
      }
    }

    if (trimByteIdx == numBytes - 1) {
      // Nothing trimmed.
      return srcString;
    }
    if (trimByteIdx < 0) {
      // Everything trimmed.
      return UTF8String.EMPTY_UTF8;
    }
    return srcString.copyUTF8String(0, trimByteIdx);
  }

  // TODO: Add more collation-aware UTF8String operations here.

}<|MERGE_RESOLUTION|>--- conflicted
+++ resolved
@@ -345,23 +345,6 @@
   }
 
   /**
-<<<<<<< HEAD
-   * Convert the input string to titlecase using the ICU root locale rules.
-   */
-  public static UTF8String toTitleCase(final UTF8String target) {
-    return UTF8String.fromString(toTitleCase(target.toString()));
-  }
-
-  public static String toTitleCase(final String target) {
-    return UCharacter.toTitleCase(target, BreakIterator.getWordInstance());
-  }
-
-  /**
-   * Convert the input string to titlecase using the specified ICU collation rules.
-   */
-  public static UTF8String toTitleCase(final UTF8String target, final int collationId) {
-    return UTF8String.fromString(toTitleCase(target.toString(), collationId));
-=======
    * Converts a single code point to lowercase using ICU rules, with special handling for
    * one-to-many case mappings (i.e. characters that map to multiple characters in lowercase) and
    * context-insensitive case mappings (i.e. characters that map to different characters based on
@@ -401,7 +384,24 @@
       lowercaseCodePoint(target.codePointAt(i), sb);
     }
     return sb.toString();
->>>>>>> d81b1e3d
+  }
+
+  /**
+   * Convert the input string to titlecase using the ICU root locale rules.
+   */
+  public static UTF8String toTitleCase(final UTF8String target) {
+    return UTF8String.fromString(toTitleCase(target.toString()));
+  }
+
+  public static String toTitleCase(final String target) {
+    return UCharacter.toTitleCase(target, BreakIterator.getWordInstance());
+  }
+
+  /**
+   * Convert the input string to titlecase using the specified ICU collation rules.
+   */
+  public static UTF8String toTitleCase(final UTF8String target, final int collationId) {
+    return UTF8String.fromString(toTitleCase(target.toString(), collationId));
   }
 
   public static String toTitleCase(final String target, final int collationId) {
