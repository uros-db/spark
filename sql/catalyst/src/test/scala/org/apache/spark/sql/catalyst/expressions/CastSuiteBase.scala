--- conflicted
+++ resolved
@@ -1507,53 +1507,6 @@
       }
     }
   }
-<<<<<<< HEAD
-
-  test("cast time to decimal") {
-    // Test various TIME values converted to decimals.
-    Seq(
-      // 00:00:00 -> 0
-      (LocalTime.MIDNIGHT, Decimal(0)),
-      // 01:00:00 -> 3600
-      (LocalTime.of(1, 0, 0), Decimal(3600)),
-      // 01:01:00 -> 3660
-      (LocalTime.of(1, 1, 0), Decimal(3660)),
-      // 01:01:01 -> 3661
-      (LocalTime.of(1, 1, 1), Decimal(3661)),
-      // 01:02:03 -> 3723
-      (LocalTime.of(1, 2, 3), Decimal(3723)),
-      // 12:00:00 -> 43200
-      (LocalTime.NOON, Decimal(43200)),
-      // 23:59:59 -> 86399
-      (LocalTime.of(23, 59, 59), Decimal(86399)),
-      // 23:59:59.1 -> 86399.1
-      (LocalTime.of(23, 59, 59, 100000000), Decimal(86399.1)),
-      // 23:59:59.01 -> 86399.01
-      (LocalTime.of(23, 59, 59, 10000000), Decimal(86399.01)),
-      // 23:59:59.001 -> 86399.001
-      (LocalTime.of(23, 59, 59, 1000000), Decimal(86399.001)),
-      // 23:59:59.0001 -> 86399.0001
-      (LocalTime.of(23, 59, 59, 100000), Decimal(86399.0001)),
-      // 23:59:59.00001 -> 86399.00001
-      (LocalTime.of(23, 59, 59, 10000), Decimal(86399.00001)),
-      // 23:59:59.000001 -> 86399.000001
-      (LocalTime.of(23, 59, 59, 1000), Decimal(86399.000001))
-    ).foreach { case (time, expectedDecimal) =>
-      checkEvaluation(Cast(Literal(time), DecimalType(11, 6)), expectedDecimal)
-    }
-
-    // Test with different decimal precision and scale.
-    checkEvaluation(Cast(Literal(LocalTime.NOON), DecimalType(6, 1)), Decimal(43200.0, 6, 1))
-    checkEvaluation(Cast(Literal(LocalTime.NOON), DecimalType(7, 2)), Decimal(43200.00, 7, 2))
-    checkEvaluation(Cast(Literal(LocalTime.NOON), DecimalType(8, 3)), Decimal(43200.000, 8, 3))
-    checkEvaluation(Cast(Literal(LocalTime.NOON), DecimalType(9, 4)), Decimal(43200.0000, 9, 4))
-    checkEvaluation(Cast(Literal(LocalTime.NOON), DecimalType(10, 5)), Decimal(43200.00000, 10, 5))
-    checkEvaluation(Cast(Literal(LocalTime.NOON), DecimalType(11, 6)), Decimal(43200.000000, 11, 6))
-
-    // Test consistency between interpreted and codegen modes.
-    checkConsistencyBetweenInterpretedAndCodegen(
-      (child: Expression) => Cast(child, DecimalType(11, 6)), TimeType())
-=======
   test("SPARK-52619: cast time to integral types") {
     // Test normal cases that should work with a small number like 112 seconds after midnight
     val smallTime = Literal.create(LocalTime.of(0, 1, 52), TimeType(6))
@@ -1595,6 +1548,5 @@
     checkEvaluation(cast(oneTwoThreeTime5, LongType), 3723L)
     checkEvaluation(cast(maxTime4, IntegerType), 86399)
     checkEvaluation(cast(maxTime4, LongType), 86399L)
->>>>>>> 5724c714
   }
 }