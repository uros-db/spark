/*
 * Licensed to the Apache Software Foundation (ASF) under one or more
 * contributor license agreements.  See the NOTICE file distributed with
 * this work for additional information regarding copyright ownership.
 * The ASF licenses this file to You under the Apache License, Version 2.0
 * (the "License"); you may not use this file except in compliance with
 * the License.  You may obtain a copy of the License at
 *
 *    http://www.apache.org/licenses/LICENSE-2.0
 *
 * Unless required by applicable law or agreed to in writing, software
 * distributed under the License is distributed on an "AS IS" BASIS,
 * WITHOUT WARRANTIES OR CONDITIONS OF ANY KIND, either express or implied.
 * See the License for the specific language governing permissions and
 * limitations under the License.
 */

package org.apache.spark.sql.catalyst.analysis

import java.sql.Timestamp
import java.time.{Duration, LocalDateTime, Period}

import org.apache.spark.internal.config.Tests.IS_TESTING
import org.apache.spark.sql.catalyst.analysis.TypeCoercion._
import org.apache.spark.sql.catalyst.dsl.expressions._
import org.apache.spark.sql.catalyst.dsl.plans._
import org.apache.spark.sql.catalyst.expressions._
import org.apache.spark.sql.catalyst.plans.ReferenceAllColumns
import org.apache.spark.sql.catalyst.plans.logical._
import org.apache.spark.sql.catalyst.rules.{Rule, RuleExecutor}
import org.apache.spark.sql.catalyst.types.DataTypeUtils
import org.apache.spark.sql.internal.SQLConf
import org.apache.spark.sql.types._
import org.apache.spark.unsafe.types.CalendarInterval
import org.apache.spark.util.Utils

abstract class TypeCoercionSuiteBase extends AnalysisTest {
  import TypeCoercionSuite._

  // When Utils.isTesting is true, RuleIdCollection adds individual type coercion rules. Otherwise,
  // RuleIdCollection doesn't add them because they are called in a train inside
  // CombinedTypeCoercionRule.
  assert(Utils.isTesting, s"${IS_TESTING.key} is not set to true")

  protected def implicitCast(e: Expression, expectedType: AbstractDataType): Option[Expression]

  protected def dateTimeOperationsRule: TypeCoercionRule

  protected def shouldCast(from: DataType, to: AbstractDataType, expected: DataType): Unit = {
    // Check default value
    val castDefault = implicitCast(default(from), to)
    assert(DataType.equalsIgnoreCompatibleNullability(
      castDefault.map(_.dataType).orNull, expected),
      s"Failed to cast $from to $to")

    // Check null value
    val castNull = implicitCast(createNull(from), to)
    assert(DataTypeUtils.equalsIgnoreCaseAndNullability(
      castNull.map(_.dataType).orNull, expected),
      s"Failed to cast $from to $to")
  }

  protected def shouldNotCast(from: DataType, to: AbstractDataType): Unit = {
    // Check default value
    val castDefault = implicitCast(default(from), to)
    assert(castDefault.isEmpty, s"Should not be able to cast $from to $to, but got $castDefault")

    // Check null value
    val castNull = implicitCast(createNull(from), to)
    assert(castNull.isEmpty, s"Should not be able to cast $from to $to, but got $castNull")
  }

  protected def default(dataType: DataType): Expression = dataType match {
    case ArrayType(internalType: DataType, _) =>
      CreateArray(Seq(Literal.default(internalType)))
    case MapType(keyDataType: DataType, valueDataType: DataType, _) =>
      CreateMap(Seq(Literal.default(keyDataType), Literal.default(valueDataType)))
    case _ => Literal.default(dataType)
  }

  protected def createNull(dataType: DataType): Expression = dataType match {
    case ArrayType(internalType: DataType, _) =>
      CreateArray(Seq(Literal.create(null, internalType)))
    case MapType(keyDataType: DataType, valueDataType: DataType, _) =>
      CreateMap(Seq(Literal.create(null, keyDataType), Literal.create(null, valueDataType)))
    case _ => Literal.create(null, dataType)
  }

  // Check whether the type `checkedType` can be cast to all the types in `castableTypes`,
  // but cannot be cast to the other types in `allTypes`.
  protected def checkTypeCasting(checkedType: DataType, castableTypes: Seq[DataType]): Unit = {
    val nonCastableTypes = allTypes.filterNot(castableTypes.contains)

    castableTypes.foreach { tpe =>
      shouldCast(checkedType, tpe, tpe)
    }
    nonCastableTypes.foreach { tpe =>
      shouldNotCast(checkedType, tpe)
    }
  }

  protected def ruleTest(rule: Rule[LogicalPlan],
      initial: Expression, transformed: Expression): Unit = {
    ruleTest(Seq(rule), initial, transformed)
  }

  protected def ruleTest(
      rules: Seq[Rule[LogicalPlan]],
      initial: Expression,
      transformed: Expression): Unit = {
    val testRelation = LocalRelation(AttributeReference("a", IntegerType)())
    val analyzer = new RuleExecutor[LogicalPlan] {
      override val batches = Seq(Batch("Resolution", FixedPoint(3), rules: _*))
    }

    comparePlans(
      analyzer.execute(Project(Seq(Alias(initial, "a")()), testRelation)),
      Project(Seq(Alias(transformed, "a")()), testRelation))
  }

  test("implicit type cast - ByteType") {
    val checkedType = ByteType
    checkTypeCasting(checkedType, castableTypes = numericTypes ++ Seq(StringType))
    shouldCast(checkedType, DecimalType, DecimalType.ByteDecimal)
    shouldCast(checkedType, NumericType, checkedType)
    shouldCast(checkedType, IntegralType, checkedType)
  }

  test("implicit type cast - ShortType") {
    val checkedType = ShortType
    checkTypeCasting(checkedType, castableTypes = numericTypes ++ Seq(StringType))
    shouldCast(checkedType, DecimalType, DecimalType.ShortDecimal)
    shouldCast(checkedType, NumericType, checkedType)
    shouldCast(checkedType, IntegralType, checkedType)
  }

  test("implicit type cast - IntegerType") {
    val checkedType = IntegerType
    checkTypeCasting(checkedType, castableTypes = numericTypes ++ Seq(StringType))
    shouldCast(IntegerType, DecimalType, DecimalType.IntDecimal)
    shouldCast(checkedType, NumericType, checkedType)
    shouldCast(checkedType, IntegralType, checkedType)
  }

  test("implicit type cast - LongType") {
    val checkedType = LongType
    checkTypeCasting(checkedType, castableTypes = numericTypes ++ Seq(StringType))
    shouldCast(checkedType, DecimalType, DecimalType.LongDecimal)
    shouldCast(checkedType, NumericType, checkedType)
    shouldCast(checkedType, IntegralType, checkedType)
  }

  test("implicit type cast - FloatType") {
    val checkedType = FloatType
    checkTypeCasting(checkedType, castableTypes = numericTypes ++ Seq(StringType))
    shouldCast(checkedType, DecimalType, DecimalType.FloatDecimal)
    shouldCast(checkedType, NumericType, checkedType)
    shouldNotCast(checkedType, IntegralType)
  }

  test("implicit type cast - DoubleType") {
    val checkedType = DoubleType
    checkTypeCasting(checkedType, castableTypes = numericTypes ++ Seq(StringType))
    shouldCast(checkedType, DecimalType, DecimalType.DoubleDecimal)
    shouldCast(checkedType, NumericType, checkedType)
    shouldNotCast(checkedType, IntegralType)
  }

  test("implicit type cast - DecimalType(10, 2)") {
    val checkedType = DecimalType(10, 2)
    checkTypeCasting(checkedType, castableTypes = numericTypes ++ Seq(StringType))
    shouldCast(checkedType, DecimalType, checkedType)
    shouldCast(checkedType, NumericType, checkedType)
    shouldNotCast(checkedType, IntegralType)
  }

  test("implicit type cast - BinaryType") {
    val checkedType = BinaryType
    checkTypeCasting(checkedType, castableTypes = Seq(checkedType, StringType))
    shouldNotCast(checkedType, DecimalType)
    shouldNotCast(checkedType, NumericType)
    shouldNotCast(checkedType, IntegralType)
  }

  test("implicit type cast - BooleanType") {
    val checkedType = BooleanType
    checkTypeCasting(checkedType, castableTypes = Seq(checkedType, StringType))
    shouldNotCast(checkedType, DecimalType)
    shouldNotCast(checkedType, NumericType)
    shouldNotCast(checkedType, IntegralType)
  }

  test("implicit type cast - DateType") {
    val checkedType = DateType
    checkTypeCasting(checkedType, castableTypes = Seq(checkedType, StringType) ++ datetimeTypes)
    shouldCast(checkedType, AnyTimestampType, AnyTimestampType.defaultConcreteType)
    shouldNotCast(checkedType, DecimalType)
    shouldNotCast(checkedType, NumericType)
    shouldNotCast(checkedType, IntegralType)
  }

  test("implicit type cast - TimestampType") {
    val checkedType = TimestampType
    checkTypeCasting(checkedType, castableTypes = Seq(checkedType, StringType) ++ datetimeTypes)
    shouldCast(checkedType, AnyTimestampType, checkedType)
    shouldNotCast(checkedType, DecimalType)
    shouldNotCast(checkedType, NumericType)
    shouldNotCast(checkedType, IntegralType)
  }

  test("implicit type cast - TimestampNTZType") {
    val checkedType = TimestampNTZType
    checkTypeCasting(checkedType, castableTypes = Seq(checkedType, StringType) ++ datetimeTypes)
    shouldCast(checkedType, AnyTimestampType, checkedType)
    shouldNotCast(checkedType, DecimalType)
    shouldNotCast(checkedType, NumericType)
    shouldNotCast(checkedType, IntegralType)
  }

  test("implicit type cast between two Map types") {
    val sourceType = MapType(IntegerType, IntegerType, true)
    val castableTypes = numericTypes ++ Seq(StringType).filter(!Cast.forceNullable(IntegerType, _))
    val targetTypes = numericTypes.filter(!Cast.forceNullable(IntegerType, _)).map { t =>
      MapType(t, sourceType.valueType, valueContainsNull = true)
    }
    val nonCastableTargetTypes = allTypes.filterNot(castableTypes.contains(_)).map {t =>
      MapType(t, sourceType.valueType, valueContainsNull = true)
    }

    // Tests that its possible to setup implicit casts between two map types when
    // source map's key type is integer and the target map's key type are either Byte, Short,
    // Long, Double, Float, Decimal(38, 18) or String.
    targetTypes.foreach { targetType =>
      shouldCast(sourceType, targetType, targetType)
    }

    // Tests that its not possible to setup implicit casts between two map types when
    // source map's key type is integer and the target map's key type are either Binary,
    // Boolean, Date, Timestamp, Array, Struct, CalendarIntervalType or NullType
    nonCastableTargetTypes.foreach { targetType =>
      shouldNotCast(sourceType, targetType)
    }

    // Tests that its not possible to cast from nullable map type to not nullable map type.
    val targetNotNullableTypes = allTypes.filterNot(_ == IntegerType).map { t =>
      MapType(t, sourceType.valueType, valueContainsNull = false)
    }
    val sourceMapExprWithValueNull =
      CreateMap(Seq(Literal.default(sourceType.keyType),
        Literal.create(null, sourceType.valueType)))
    targetNotNullableTypes.foreach { targetType =>
      val castDefault =
        TypeCoercion.implicitCast(sourceMapExprWithValueNull, targetType)
      assert(castDefault.isEmpty,
        s"Should not be able to cast $sourceType to $targetType, but got $castDefault")
    }
  }

  test("eligible implicit type cast - TypeCollection") {
    shouldCast(NullType, TypeCollection(StringType, BinaryType), StringType)

    shouldCast(StringType, TypeCollection(StringType, BinaryType), StringType)
    shouldCast(BinaryType, TypeCollection(StringType, BinaryType), BinaryType)
    shouldCast(StringType, TypeCollection(BinaryType, StringType), StringType)

    shouldCast(IntegerType, TypeCollection(IntegerType, BinaryType), IntegerType)
    shouldCast(IntegerType, TypeCollection(BinaryType, IntegerType), IntegerType)
    shouldCast(BinaryType, TypeCollection(BinaryType, IntegerType), BinaryType)
    shouldCast(BinaryType, TypeCollection(IntegerType, BinaryType), BinaryType)

    shouldCast(IntegerType, TypeCollection(StringType, BinaryType), StringType)
    shouldCast(IntegerType, TypeCollection(BinaryType, StringType), StringType)

    shouldCast(DecimalType.SYSTEM_DEFAULT,
      TypeCollection(IntegerType, DecimalType), DecimalType.SYSTEM_DEFAULT)
    shouldCast(DecimalType(10, 2), TypeCollection(IntegerType, DecimalType), DecimalType(10, 2))
    shouldCast(DecimalType(10, 2), TypeCollection(DecimalType, IntegerType), DecimalType(10, 2))
    shouldCast(IntegerType, TypeCollection(DecimalType(10, 2), StringType), DecimalType(10, 2))

    shouldCast(
      ArrayType(StringType, false),
      TypeCollection(ArrayType(StringType), StringType),
      ArrayType(StringType, false))

    shouldCast(
      ArrayType(StringType, true),
      TypeCollection(ArrayType(StringType), StringType),
      ArrayType(StringType, true))
  }

  test("ineligible implicit type cast - TypeCollection") {
    shouldNotCast(IntegerType, TypeCollection(DateType, TimestampType))
  }

  test("type coercion for Concat") {
    val rule = TypeCoercion.ConcatCoercion

    ruleTest(rule,
      Concat(Seq(Literal("ab"), Literal("cde"))),
      Concat(Seq(Literal("ab"), Literal("cde"))))
    ruleTest(rule,
      Concat(Seq(Literal(null), Literal("abc"))),
      Concat(Seq(Cast(Literal(null), StringType), Literal("abc"))))
    ruleTest(rule,
      Concat(Seq(Literal(1), Literal("234"))),
      Concat(Seq(Cast(Literal(1), StringType), Literal("234"))))
    ruleTest(rule,
      Concat(Seq(Literal("1"), Literal("234".getBytes()))),
      Concat(Seq(Literal("1"), Cast(Literal("234".getBytes()), StringType))))
    ruleTest(rule,
      Concat(Seq(Literal(1L), Literal(2.toByte), Literal(0.1))),
      Concat(Seq(Cast(Literal(1L), StringType), Cast(Literal(2.toByte), StringType),
        Cast(Literal(0.1), StringType))))
    ruleTest(rule,
      Concat(Seq(Literal(true), Literal(0.1f), Literal(3.toShort))),
      Concat(Seq(Cast(Literal(true), StringType), Cast(Literal(0.1f), StringType),
        Cast(Literal(3.toShort), StringType))))
    ruleTest(rule,
      Concat(Seq(Literal(1L), Literal(0.1))),
      Concat(Seq(Cast(Literal(1L), StringType), Cast(Literal(0.1), StringType))))
    ruleTest(rule,
      Concat(Seq(Literal(Decimal(10)))),
      Concat(Seq(Cast(Literal(Decimal(10)), StringType))))
    ruleTest(rule,
      Concat(Seq(Literal(BigDecimal.valueOf(10)))),
      Concat(Seq(Cast(Literal(BigDecimal.valueOf(10)), StringType))))
    ruleTest(rule,
      Concat(Seq(Literal(java.math.BigDecimal.valueOf(10)))),
      Concat(Seq(Cast(Literal(java.math.BigDecimal.valueOf(10)), StringType))))
    ruleTest(rule,
      Concat(Seq(Literal(new java.sql.Date(0)), Literal(new Timestamp(0)))),
      Concat(Seq(Cast(Literal(new java.sql.Date(0)), StringType),
        Cast(Literal(new Timestamp(0)), StringType))))

    withSQLConf(SQLConf.CONCAT_BINARY_AS_STRING.key -> "true") {
      ruleTest(rule,
        Concat(Seq(Literal("123".getBytes), Literal("456".getBytes))),
        Concat(Seq(Cast(Literal("123".getBytes), StringType),
          Cast(Literal("456".getBytes), StringType))))
    }

    withSQLConf(SQLConf.CONCAT_BINARY_AS_STRING.key -> "false") {
      ruleTest(rule,
        Concat(Seq(Literal("123".getBytes), Literal("456".getBytes))),
        Concat(Seq(Literal("123".getBytes), Literal("456".getBytes))))
    }
  }

  test("type coercion for Elt") {
    val rule = TypeCoercion.EltCoercion

    ruleTest(rule,
      Elt(Seq(Literal(1), Literal("ab"), Literal("cde"))),
      Elt(Seq(Literal(1), Literal("ab"), Literal("cde"))))
    ruleTest(rule,
      Elt(Seq(Literal(1.toShort), Literal("ab"), Literal("cde"))),
      Elt(Seq(Cast(Literal(1.toShort), IntegerType), Literal("ab"), Literal("cde"))))
    ruleTest(rule,
      Elt(Seq(Literal(2), Literal(null), Literal("abc"))),
      Elt(Seq(Literal(2), Cast(Literal(null), StringType), Literal("abc"))))
    ruleTest(rule,
      Elt(Seq(Literal(2), Literal(1), Literal("234"))),
      Elt(Seq(Literal(2), Cast(Literal(1), StringType), Literal("234"))))
    ruleTest(rule,
      Elt(Seq(Literal(3), Literal(1L), Literal(2.toByte), Literal(0.1))),
      Elt(Seq(Literal(3), Cast(Literal(1L), StringType), Cast(Literal(2.toByte), StringType),
        Cast(Literal(0.1), StringType))))
    ruleTest(rule,
      Elt(Seq(Literal(2), Literal(true), Literal(0.1f), Literal(3.toShort))),
      Elt(Seq(Literal(2), Cast(Literal(true), StringType), Cast(Literal(0.1f), StringType),
        Cast(Literal(3.toShort), StringType))))
    ruleTest(rule,
      Elt(Seq(Literal(1), Literal(1L), Literal(0.1))),
      Elt(Seq(Literal(1), Cast(Literal(1L), StringType), Cast(Literal(0.1), StringType))))
    ruleTest(rule,
      Elt(Seq(Literal(1), Literal(Decimal(10)))),
      Elt(Seq(Literal(1), Cast(Literal(Decimal(10)), StringType))))
    ruleTest(rule,
      Elt(Seq(Literal(1), Literal(BigDecimal.valueOf(10)))),
      Elt(Seq(Literal(1), Cast(Literal(BigDecimal.valueOf(10)), StringType))))
    ruleTest(rule,
      Elt(Seq(Literal(1), Literal(java.math.BigDecimal.valueOf(10)))),
      Elt(Seq(Literal(1), Cast(Literal(java.math.BigDecimal.valueOf(10)), StringType))))
    ruleTest(rule,
      Elt(Seq(Literal(2), Literal(new java.sql.Date(0)), Literal(new Timestamp(0)))),
      Elt(Seq(Literal(2), Cast(Literal(new java.sql.Date(0)), StringType),
        Cast(Literal(new Timestamp(0)), StringType))))

    withSQLConf(SQLConf.ELT_OUTPUT_AS_STRING.key -> "true") {
      ruleTest(rule,
        Elt(Seq(Literal(1), Literal("123".getBytes), Literal("456".getBytes))),
        Elt(Seq(Literal(1), Cast(Literal("123".getBytes), StringType),
          Cast(Literal("456".getBytes), StringType))))
    }

    withSQLConf(SQLConf.ELT_OUTPUT_AS_STRING.key -> "false") {
      ruleTest(rule,
        Elt(Seq(Literal(1), Literal("123".getBytes), Literal("456".getBytes))),
        Elt(Seq(Literal(1), Literal("123".getBytes), Literal("456".getBytes))))
    }
  }

  test("Datetime operations") {
    val rule = dateTimeOperationsRule
    val dateLiteral = Literal(java.sql.Date.valueOf("2021-01-01"))
    val timestampLiteral = Literal(Timestamp.valueOf("2021-01-01 00:00:00"))
    val timestampNTZLiteral = Literal(LocalDateTime.parse("2021-01-01T00:00:00"))
    val intLiteral = Literal(3)
    Seq(timestampLiteral, timestampNTZLiteral).foreach { tsLiteral =>
      ruleTest(rule,
        DateAdd(tsLiteral, intLiteral),
        DateAdd(Cast(tsLiteral, DateType), intLiteral))
      ruleTest(rule,
        DateSub(tsLiteral, intLiteral),
        DateSub(Cast(tsLiteral, DateType), intLiteral))
      ruleTest(rule,
        SubtractTimestamps(tsLiteral, dateLiteral),
        SubtractTimestamps(tsLiteral, Cast(dateLiteral, tsLiteral.dataType)))
      ruleTest(rule,
        SubtractTimestamps(dateLiteral, tsLiteral),
        SubtractTimestamps(Cast(dateLiteral, tsLiteral.dataType), tsLiteral))
    }

    ruleTest(rule,
      SubtractTimestamps(timestampLiteral, timestampNTZLiteral),
      SubtractTimestamps(Cast(timestampLiteral, TimestampNTZType), timestampNTZLiteral))
    ruleTest(rule,
      SubtractTimestamps(timestampNTZLiteral, timestampLiteral),
      SubtractTimestamps(timestampNTZLiteral, Cast(timestampLiteral, TimestampNTZType)))
  }

  test("datetime comparison") {
    val rule = ImplicitTypeCasts
    val dateLiteral = Literal(java.sql.Date.valueOf("2021-01-01"))
    val timestampNTZLiteral = Literal(LocalDateTime.parse("2021-01-01T00:00:00"))
    val timestampLiteral = Literal(Timestamp.valueOf("2021-01-01 00:00:00"))
    Seq(
      EqualTo,
      EqualNullSafe,
      GreaterThan,
      GreaterThanOrEqual,
      LessThan,
      LessThanOrEqual).foreach { op =>
      ruleTest(rule,
        op(dateLiteral, timestampNTZLiteral),
        op(Cast(dateLiteral, TimestampNTZType), timestampNTZLiteral))
      ruleTest(rule,
        op(timestampNTZLiteral, dateLiteral),
        op(timestampNTZLiteral, Cast(dateLiteral, TimestampNTZType)))
      ruleTest(rule,
        op(dateLiteral, timestampLiteral),
        op(Cast(dateLiteral, TimestampType), timestampLiteral))
      ruleTest(rule,
        op(timestampLiteral, dateLiteral),
        op(timestampLiteral, Cast(dateLiteral, TimestampType)))
      ruleTest(rule,
        op(timestampNTZLiteral, timestampLiteral),
        op(Cast(timestampNTZLiteral, TimestampType), timestampLiteral))
      ruleTest(rule,
        op(timestampLiteral, timestampNTZLiteral),
        op(timestampLiteral, Cast(timestampNTZLiteral, TimestampType)))
    }
  }
}

class TypeCoercionSuite extends TypeCoercionSuiteBase {
  import TypeCoercionSuite._

  // scalastyle:off line.size.limit
  // The following table shows all implicit data type conversions that are not visible to the user.
  // +----------------------+----------+-----------+-------------+----------+------------+-----------+------------+------------+-------------+------------+----------+---------------+------------+----------+-------------+----------+----------------------+---------------------+-------------+--------------+
  // | Source Type\CAST TO  | ByteType | ShortType | IntegerType | LongType | DoubleType | FloatType | Dec(10, 2) | BinaryType | BooleanType | StringType | DateType | TimestampType | ArrayType  | MapType  | StructType  | NullType | CalendarIntervalType |     DecimalType     | NumericType | IntegralType |
  // +----------------------+----------+-----------+-------------+----------+------------+-----------+------------+------------+-------------+------------+----------+---------------+------------+----------+-------------+----------+----------------------+---------------------+-------------+--------------+
  // | ByteType             | ByteType | ShortType | IntegerType | LongType | DoubleType | FloatType | Dec(10, 2) | X          | X           | StringType | X        | X             | X          | X        | X           | X        | X                    | DecimalType(3, 0)   | ByteType    | ByteType     |
  // | ShortType            | ByteType | ShortType | IntegerType | LongType | DoubleType | FloatType | Dec(10, 2) | X          | X           | StringType | X        | X             | X          | X        | X           | X        | X                    | DecimalType(5, 0)   | ShortType   | ShortType    |
  // | IntegerType          | ByteType | ShortType | IntegerType | LongType | DoubleType | FloatType | Dec(10, 2) | X          | X           | StringType | X        | X             | X          | X        | X           | X        | X                    | DecimalType(10, 0)  | IntegerType | IntegerType  |
  // | LongType             | ByteType | ShortType | IntegerType | LongType | DoubleType | FloatType | Dec(10, 2) | X          | X           | StringType | X        | X             | X          | X        | X           | X        | X                    | DecimalType(20, 0)  | LongType    | LongType     |
  // | DoubleType           | ByteType | ShortType | IntegerType | LongType | DoubleType | FloatType | Dec(10, 2) | X          | X           | StringType | X        | X             | X          | X        | X           | X        | X                    | DecimalType(30, 15) | DoubleType  | IntegerType  |
  // | FloatType            | ByteType | ShortType | IntegerType | LongType | DoubleType | FloatType | Dec(10, 2) | X          | X           | StringType | X        | X             | X          | X        | X           | X        | X                    | DecimalType(14, 7)  | FloatType   | IntegerType  |
  // | Dec(10, 2)           | ByteType | ShortType | IntegerType | LongType | DoubleType | FloatType | Dec(10, 2) | X          | X           | StringType | X        | X             | X          | X        | X           | X        | X                    | DecimalType(10, 2)  | Dec(10, 2)  | IntegerType  |
  // | BinaryType           | X        | X         | X           | X        | X          | X         | X          | BinaryType | X           | StringType | X        | X             | X          | X        | X           | X        | X                    | X                   | X           | X            |
  // | BooleanType          | X        | X         | X           | X        | X          | X         | X          | X          | BooleanType | StringType | X        | X             | X          | X        | X           | X        | X                    | X                   | X           | X            |
  // | StringType           | ByteType | ShortType | IntegerType | LongType | DoubleType | FloatType | Dec(10, 2) | BinaryType | X           | StringType | DateType | TimestampType | X          | X        | X           | X        | X                    | DecimalType(38, 18) | DoubleType  | X            |
  // | DateType             | X        | X         | X           | X        | X          | X         | X          | X          | X           | StringType | DateType | TimestampType | X          | X        | X           | X        | X                    | X                   | X           | X            |
  // | TimestampType        | X        | X         | X           | X        | X          | X         | X          | X          | X           | StringType | DateType | TimestampType | X          | X        | X           | X        | X                    | X                   | X           | X            |
  // | ArrayType            | X        | X         | X           | X        | X          | X         | X          | X          | X           | X          | X        | X             | ArrayType* | X        | X           | X        | X                    | X                   | X           | X            |
  // | MapType              | X        | X         | X           | X        | X          | X         | X          | X          | X           | X          | X        | X             | X          | MapType* | X           | X        | X                    | X                   | X           | X            |
  // | StructType           | X        | X         | X           | X        | X          | X         | X          | X          | X           | X          | X        | X             | X          | X        | StructType* | X        | X                    | X                   | X           | X            |
  // | NullType             | ByteType | ShortType | IntegerType | LongType | DoubleType | FloatType | Dec(10, 2) | BinaryType | BooleanType | StringType | DateType | TimestampType | ArrayType  | MapType  | StructType  | NullType | CalendarIntervalType | DecimalType(38, 18) | DoubleType  | IntegerType  |
  // | CalendarIntervalType | X        | X         | X           | X        | X          | X         | X          | X          | X           | X          | X        | X             | X          | X        | X           | X        | CalendarIntervalType | X                   | X           | X            |
  // +----------------------+----------+-----------+-------------+----------+------------+-----------+------------+------------+-------------+------------+----------+---------------+------------+----------+-------------+----------+----------------------+---------------------+-------------+--------------+
  // Note: StructType* is castable when all the internal child types are castable according to the table.
  // Note: ArrayType* is castable when the element type is castable according to the table.
  // Note: MapType* is castable when both the key type and the value type are castable according to the table.
  // scalastyle:on line.size.limit
  override def implicitCast(e: Expression, expectedType: AbstractDataType): Option[Expression] =
    TypeCoercion.implicitCast(e, expectedType)

  override def dateTimeOperationsRule: TypeCoercionRule = TypeCoercion.DateTimeOperations

  private def checkWidenType(
      widenFunc: (DataType, DataType) => Option[DataType],
      t1: DataType,
      t2: DataType,
      expected: Option[DataType],
      isSymmetric: Boolean = true): Unit = {
    var found = widenFunc(t1, t2)
    assert(found == expected,
      s"Expected $expected as wider common type for $t1 and $t2, found $found")
    // Test both directions to make sure the widening is symmetric.
    if (isSymmetric) {
      found = widenFunc(t2, t1)
      assert(found == expected,
        s"Expected $expected as wider common type for $t2 and $t1, found $found")
    }
  }

  test("implicit type cast - StringType") {
    val checkedType = StringType
    val nonCastableTypes =
      intervalTypes ++ complexTypes ++ Seq(BooleanType, NullType)
    checkTypeCasting(checkedType, castableTypes = allTypes.filterNot(nonCastableTypes.contains))
    shouldCast(checkedType, DecimalType, DecimalType.SYSTEM_DEFAULT)
    shouldCast(checkedType, NumericType, NumericType.defaultConcreteType)
    shouldCast(checkedType, AnyTimestampType, AnyTimestampType.defaultConcreteType)
    shouldNotCast(checkedType, IntegralType)
  }

  test("implicit type cast - ArrayType(StringType)") {
    val checkedType = ArrayType(StringType)
    val nonCastableTypes =
      intervalTypes ++ complexTypes ++ Seq(BooleanType, NullType)
    checkTypeCasting(checkedType,
      castableTypes = allTypes.filterNot(nonCastableTypes.contains).map(ArrayType(_)))
    nonCastableTypes.map(ArrayType(_)).foreach(shouldNotCast(checkedType, _))
    shouldNotCast(ArrayType(DoubleType, containsNull = false),
      ArrayType(LongType, containsNull = false))
    shouldNotCast(checkedType, DecimalType)
    shouldNotCast(checkedType, NumericType)
    shouldNotCast(checkedType, IntegralType)
  }

  test("implicit type cast - StructType().add(\"a1\", StringType)") {
    val checkedType = new StructType().add("a1", StringType)
    checkTypeCasting(checkedType, castableTypes = Seq(checkedType))
    shouldNotCast(checkedType, DecimalType)
    shouldNotCast(checkedType, NumericType)
    shouldNotCast(checkedType, IntegralType)
  }

  test("implicit type cast - NullType") {
    val checkedType = NullType
    checkTypeCasting(checkedType, castableTypes = allTypes)
    shouldCast(checkedType, DecimalType, DecimalType.SYSTEM_DEFAULT)
    shouldCast(checkedType, NumericType, NumericType.defaultConcreteType)
    shouldCast(checkedType, IntegralType, IntegralType.defaultConcreteType)
  }

  test("implicit type cast - CalendarIntervalType") {
    val checkedType = CalendarIntervalType
    checkTypeCasting(checkedType, castableTypes = Seq(checkedType))
    shouldNotCast(checkedType, DecimalType)
    shouldNotCast(checkedType, NumericType)
    shouldNotCast(checkedType, IntegralType)
  }

  test("eligible implicit type cast - TypeCollection II") {
    shouldCast(StringType, TypeCollection(NumericType, BinaryType), DoubleType)
  }

  test("tightest common bound for types") {
    def widenTest(t1: DataType, t2: DataType, expected: Option[DataType]): Unit =
      checkWidenType(TypeCoercion.findTightestCommonType, t1, t2, expected)

    // Null
    widenTest(NullType, NullType, Some(NullType))

    // Boolean
    widenTest(NullType, BooleanType, Some(BooleanType))
    widenTest(BooleanType, BooleanType, Some(BooleanType))
    widenTest(IntegerType, BooleanType, None)
    widenTest(LongType, BooleanType, None)

    // Integral
    widenTest(NullType, ByteType, Some(ByteType))
    widenTest(NullType, IntegerType, Some(IntegerType))
    widenTest(NullType, LongType, Some(LongType))
    widenTest(ShortType, IntegerType, Some(IntegerType))
    widenTest(ShortType, LongType, Some(LongType))
    widenTest(IntegerType, LongType, Some(LongType))
    widenTest(LongType, LongType, Some(LongType))

    // Floating point
    widenTest(NullType, FloatType, Some(FloatType))
    widenTest(NullType, DoubleType, Some(DoubleType))
    widenTest(FloatType, DoubleType, Some(DoubleType))
    widenTest(FloatType, FloatType, Some(FloatType))
    widenTest(DoubleType, DoubleType, Some(DoubleType))

<<<<<<< HEAD
    // Geometry with same fixed SRIDs.
    widenTest(GeometryType(4326), GeometryType(4326), Some(GeometryType(4326)))
    // Geometry with mixed SRIDs.
    widenTest(GeometryType("ANY"), GeometryType("ANY"), Some(GeometryType("ANY")))
    widenTest(GeometryType("ANY"), GeometryType(4326), Some(GeometryType("ANY")))
    widenTest(GeometryType(4326), GeometryType("ANY"), Some(GeometryType("ANY")))
=======
    // Geography with same fixed SRIDs.
    widenTest(GeographyType(4326), GeographyType(4326), Some(GeographyType(4326)))
    // Geography with mixed SRIDs.
    widenTest(GeographyType("ANY"), GeographyType("ANY"), Some(GeographyType("ANY")))
    widenTest(GeographyType("ANY"), GeographyType(4326), Some(GeographyType("ANY")))
    widenTest(GeographyType(4326), GeographyType("ANY"), Some(GeographyType("ANY")))
>>>>>>> b1449658

    // Integral mixed with floating point.
    widenTest(IntegerType, FloatType, Some(FloatType))
    widenTest(IntegerType, DoubleType, Some(DoubleType))
    widenTest(IntegerType, DoubleType, Some(DoubleType))
    widenTest(LongType, FloatType, Some(FloatType))
    widenTest(LongType, DoubleType, Some(DoubleType))

    // No up-casting for fixed-precision decimal (this is handled by arithmetic rules)
    widenTest(DecimalType(2, 1), DecimalType(3, 2), None)
    widenTest(DecimalType(2, 1), DoubleType, None)
    widenTest(DecimalType(2, 1), IntegerType, None)
    widenTest(DoubleType, DecimalType(2, 1), None)

    // StringType
    widenTest(NullType, StringType, Some(StringType))
    widenTest(StringType, StringType, Some(StringType))
    widenTest(IntegerType, StringType, None)
    widenTest(LongType, StringType, None)

    // TimestampType
    widenTest(NullType, TimestampType, Some(TimestampType))
    widenTest(TimestampType, TimestampType, Some(TimestampType))
    widenTest(DateType, TimestampType, Some(TimestampType))
    widenTest(IntegerType, TimestampType, None)
    widenTest(StringType, TimestampType, None)

    // ComplexType
    widenTest(NullType,
      MapType(IntegerType, StringType, false),
      Some(MapType(IntegerType, StringType, false)))
    widenTest(NullType, StructType(Seq()), Some(StructType(Seq())))
    widenTest(StringType, MapType(IntegerType, StringType, true), None)
    widenTest(ArrayType(IntegerType), StructType(Seq()), None)

    widenTest(
      StructType(Seq(StructField("a", IntegerType))),
      StructType(Seq(StructField("b", IntegerType))),
      None)
    widenTest(
      StructType(Seq(StructField("a", IntegerType, nullable = false))),
      StructType(Seq(StructField("a", DoubleType, nullable = false))),
      Some(StructType(Seq(StructField("a", DoubleType, nullable = false)))))

    widenTest(
      StructType(Seq(StructField("a", IntegerType, nullable = false))),
      StructType(Seq(StructField("a", IntegerType, nullable = false))),
      Some(StructType(Seq(StructField("a", IntegerType, nullable = false)))))
    widenTest(
      StructType(Seq(StructField("a", IntegerType, nullable = false))),
      StructType(Seq(StructField("a", IntegerType, nullable = true))),
      Some(StructType(Seq(StructField("a", IntegerType, nullable = true)))))
    widenTest(
      StructType(Seq(StructField("a", IntegerType, nullable = true))),
      StructType(Seq(StructField("a", IntegerType, nullable = false))),
      Some(StructType(Seq(StructField("a", IntegerType, nullable = true)))))
    widenTest(
      StructType(Seq(StructField("a", IntegerType, nullable = true))),
      StructType(Seq(StructField("a", IntegerType, nullable = true))),
      Some(StructType(Seq(StructField("a", IntegerType, nullable = true)))))

    withSQLConf(SQLConf.CASE_SENSITIVE.key -> "true") {
      widenTest(
        StructType(Seq(StructField("a", IntegerType))),
        StructType(Seq(StructField("A", IntegerType))),
        None)
    }
    withSQLConf(SQLConf.CASE_SENSITIVE.key -> "false") {
      checkWidenType(
        TypeCoercion.findTightestCommonType,
        StructType(Seq(StructField("a", IntegerType), StructField("B", IntegerType))),
        StructType(Seq(StructField("A", IntegerType), StructField("b", IntegerType))),
        Some(StructType(Seq(StructField("a", IntegerType), StructField("B", IntegerType)))),
        isSymmetric = false)
    }

    widenTest(
      ArrayType(IntegerType, containsNull = true),
      ArrayType(IntegerType, containsNull = false),
      Some(ArrayType(IntegerType, containsNull = true)))

    widenTest(
      ArrayType(NullType, containsNull = true),
      ArrayType(IntegerType, containsNull = false),
      Some(ArrayType(IntegerType, containsNull = true)))

    widenTest(
      MapType(IntegerType, StringType, valueContainsNull = true),
      MapType(IntegerType, StringType, valueContainsNull = false),
      Some(MapType(IntegerType, StringType, valueContainsNull = true)))

    widenTest(
      MapType(NullType, NullType, true),
      MapType(IntegerType, StringType, false),
      Some(MapType(IntegerType, StringType, true)))

    widenTest(
      new StructType()
        .add("arr", ArrayType(IntegerType, containsNull = true), nullable = false),
      new StructType()
        .add("arr", ArrayType(IntegerType, containsNull = false), nullable = true),
      Some(new StructType()
        .add("arr", ArrayType(IntegerType, containsNull = true), nullable = true)))

    widenTest(
      new StructType()
        .add("null", NullType, nullable = true),
      new StructType()
        .add("null", IntegerType, nullable = false),
      Some(new StructType()
        .add("null", IntegerType, nullable = true)))

    widenTest(
      ArrayType(NullType, containsNull = false),
      ArrayType(IntegerType, containsNull = false),
      Some(ArrayType(IntegerType, containsNull = false)))

    widenTest(MapType(NullType, NullType, false),
      MapType(IntegerType, StringType, false),
      Some(MapType(IntegerType, StringType, false)))

    widenTest(
      new StructType()
        .add("null", NullType, nullable = false),
      new StructType()
        .add("null", IntegerType, nullable = false),
      Some(new StructType()
        .add("null", IntegerType, nullable = false)))
  }

  test("wider common type for decimal and array") {
    def widenTestWithStringPromotion(
        t1: DataType,
        t2: DataType,
        expected: Option[DataType],
        isSymmetric: Boolean = true): Unit = {
      checkWidenType(TypeCoercion.findWiderTypeForTwo, t1, t2, expected, isSymmetric)
    }

    def widenTestWithoutStringPromotion(
        t1: DataType,
        t2: DataType,
        expected: Option[DataType],
        isSymmetric: Boolean = true): Unit = {
      checkWidenType(
        TypeCoercion.findWiderTypeWithoutStringPromotionForTwo, t1, t2, expected, isSymmetric)
    }

    // Decimal
    widenTestWithStringPromotion(
      DecimalType(2, 1), DecimalType(3, 2), Some(DecimalType(3, 2)))
    widenTestWithStringPromotion(
      DecimalType(2, 1), DoubleType, Some(DoubleType))
    widenTestWithStringPromotion(
      DecimalType(2, 1), IntegerType, Some(DecimalType(11, 1)))
    widenTestWithStringPromotion(
      DecimalType(2, 1), LongType, Some(DecimalType(21, 1)))

    // ArrayType
    widenTestWithStringPromotion(
      ArrayType(ShortType, containsNull = true),
      ArrayType(DoubleType, containsNull = false),
      Some(ArrayType(DoubleType, containsNull = true)))
    widenTestWithStringPromotion(
      ArrayType(TimestampType, containsNull = false),
      ArrayType(StringType, containsNull = true),
      Some(ArrayType(StringType, containsNull = true)))
    widenTestWithStringPromotion(
      ArrayType(ArrayType(IntegerType), containsNull = false),
      ArrayType(ArrayType(LongType), containsNull = false),
      Some(ArrayType(ArrayType(LongType), containsNull = false)))
    widenTestWithStringPromotion(
      ArrayType(MapType(IntegerType, FloatType), containsNull = false),
      ArrayType(MapType(LongType, DoubleType), containsNull = false),
      Some(ArrayType(MapType(LongType, DoubleType), containsNull = false)))
    widenTestWithStringPromotion(
      ArrayType(new StructType().add("num", ShortType), containsNull = false),
      ArrayType(new StructType().add("num", LongType), containsNull = false),
      Some(ArrayType(new StructType().add("num", LongType), containsNull = false)))
    widenTestWithStringPromotion(
      ArrayType(IntegerType, containsNull = false),
      ArrayType(DecimalType.IntDecimal, containsNull = false),
      Some(ArrayType(DecimalType.IntDecimal, containsNull = false)))
    widenTestWithStringPromotion(
      ArrayType(DecimalType(36, 0), containsNull = false),
      ArrayType(DecimalType(36, 35), containsNull = false),
      Some(ArrayType(DecimalType(38, 2), containsNull = false)))

    // MapType
    widenTestWithStringPromotion(
      MapType(ShortType, TimestampType, valueContainsNull = true),
      MapType(DoubleType, StringType, valueContainsNull = false),
      Some(MapType(DoubleType, StringType, valueContainsNull = true)))
    widenTestWithStringPromotion(
      MapType(IntegerType, ArrayType(TimestampType), valueContainsNull = false),
      MapType(LongType, ArrayType(StringType), valueContainsNull = true),
      Some(MapType(LongType, ArrayType(StringType), valueContainsNull = true)))
    widenTestWithStringPromotion(
      MapType(IntegerType, MapType(ShortType, TimestampType), valueContainsNull = false),
      MapType(LongType, MapType(DoubleType, StringType), valueContainsNull = false),
      Some(MapType(LongType, MapType(DoubleType, StringType), valueContainsNull = false)))
    widenTestWithStringPromotion(
      MapType(IntegerType, new StructType().add("num", ShortType), valueContainsNull = false),
      MapType(LongType, new StructType().add("num", LongType), valueContainsNull = false),
      Some(MapType(LongType, new StructType().add("num", LongType), valueContainsNull = false)))
    widenTestWithStringPromotion(
      MapType(StringType, IntegerType, valueContainsNull = false),
      MapType(StringType, DecimalType.IntDecimal, valueContainsNull = false),
      Some(MapType(StringType, DecimalType.IntDecimal, valueContainsNull = false)))
    widenTestWithStringPromotion(
      MapType(StringType, DecimalType(36, 0), valueContainsNull = false),
      MapType(StringType, DecimalType(36, 35), valueContainsNull = false),
      Some(MapType(StringType, DecimalType(38, 2), valueContainsNull = false)))
    widenTestWithStringPromotion(
      MapType(IntegerType, StringType, valueContainsNull = false),
      MapType(DecimalType.IntDecimal, StringType, valueContainsNull = false),
      Some(MapType(DecimalType.IntDecimal, StringType, valueContainsNull = false)))
    widenTestWithStringPromotion(
      MapType(DecimalType(36, 0), StringType, valueContainsNull = false),
      MapType(DecimalType(36, 35), StringType, valueContainsNull = false),
      Some(MapType(DecimalType(38, 2), StringType, valueContainsNull = false)))

    // StructType
    widenTestWithStringPromotion(
      new StructType()
        .add("num", ShortType, nullable = true).add("ts", StringType, nullable = false),
      new StructType()
        .add("num", DoubleType, nullable = false).add("ts", TimestampType, nullable = true),
      Some(new StructType()
        .add("num", DoubleType, nullable = true).add("ts", StringType, nullable = true)))
    widenTestWithStringPromotion(
      new StructType()
        .add("arr", ArrayType(ShortType, containsNull = false), nullable = false),
      new StructType()
        .add("arr", ArrayType(DoubleType, containsNull = true), nullable = false),
      Some(new StructType()
        .add("arr", ArrayType(DoubleType, containsNull = true), nullable = false)))
    widenTestWithStringPromotion(
      new StructType()
        .add("map", MapType(ShortType, TimestampType, valueContainsNull = true), nullable = false),
      new StructType()
        .add("map", MapType(DoubleType, StringType, valueContainsNull = false), nullable = false),
      Some(new StructType()
        .add("map", MapType(DoubleType, StringType, valueContainsNull = true), nullable = false)))
    widenTestWithStringPromotion(
      new StructType().add("num", IntegerType, nullable = false),
      new StructType().add("num", DecimalType.IntDecimal, nullable = false),
      Some(new StructType().add("num", DecimalType.IntDecimal, nullable = false)))
    widenTestWithStringPromotion(
      new StructType().add("num", DecimalType(36, 0), nullable = false),
      new StructType().add("num", DecimalType(36, 35), nullable = false),
      Some(new StructType().add("num", DecimalType(38, 2), nullable = false)))

    widenTestWithStringPromotion(
      new StructType().add("num", IntegerType),
      new StructType().add("num", LongType).add("str", StringType),
      None)
    widenTestWithoutStringPromotion(
      new StructType().add("num", IntegerType),
      new StructType().add("num", LongType).add("str", StringType),
      None)
    withSQLConf(SQLConf.CASE_SENSITIVE.key -> "true") {
      widenTestWithStringPromotion(
        new StructType().add("a", IntegerType),
        new StructType().add("A", LongType),
        None)
      widenTestWithoutStringPromotion(
        new StructType().add("a", IntegerType),
        new StructType().add("A", LongType),
        None)
    }
    withSQLConf(SQLConf.CASE_SENSITIVE.key -> "false") {
      widenTestWithStringPromotion(
        new StructType().add("a", IntegerType),
        new StructType().add("A", LongType),
        Some(new StructType().add("a", LongType)),
        isSymmetric = false)
      widenTestWithoutStringPromotion(
        new StructType().add("a", IntegerType),
        new StructType().add("A", LongType),
        Some(new StructType().add("a", LongType)),
        isSymmetric = false)
    }

    // Without string promotion
    widenTestWithoutStringPromotion(IntegerType, StringType, None)
    widenTestWithoutStringPromotion(StringType, TimestampType, None)
    widenTestWithoutStringPromotion(ArrayType(LongType), ArrayType(StringType), None)
    widenTestWithoutStringPromotion(ArrayType(StringType), ArrayType(TimestampType), None)
    widenTestWithoutStringPromotion(
      MapType(LongType, IntegerType), MapType(StringType, IntegerType), None)
    widenTestWithoutStringPromotion(
      MapType(IntegerType, LongType), MapType(IntegerType, StringType), None)
    widenTestWithoutStringPromotion(
      MapType(StringType, IntegerType), MapType(TimestampType, IntegerType), None)
    widenTestWithoutStringPromotion(
      MapType(IntegerType, StringType), MapType(IntegerType, TimestampType), None)
    widenTestWithoutStringPromotion(
      new StructType().add("a", IntegerType),
      new StructType().add("a", StringType),
      None)
    widenTestWithoutStringPromotion(
      new StructType().add("a", StringType),
      new StructType().add("a", IntegerType),
      None)

    // String promotion
    widenTestWithStringPromotion(IntegerType, StringType, Some(StringType))
    widenTestWithStringPromotion(StringType, TimestampType, Some(StringType))
    widenTestWithStringPromotion(
      ArrayType(LongType), ArrayType(StringType), Some(ArrayType(StringType)))
    widenTestWithStringPromotion(
      ArrayType(StringType), ArrayType(TimestampType), Some(ArrayType(StringType)))
    widenTestWithStringPromotion(
      MapType(LongType, IntegerType),
      MapType(StringType, IntegerType),
      Some(MapType(StringType, IntegerType)))
    widenTestWithStringPromotion(
      MapType(IntegerType, LongType),
      MapType(IntegerType, StringType),
      Some(MapType(IntegerType, StringType)))
    widenTestWithStringPromotion(
      MapType(StringType, IntegerType),
      MapType(TimestampType, IntegerType),
      Some(MapType(StringType, IntegerType)))
    widenTestWithStringPromotion(
      MapType(IntegerType, StringType),
      MapType(IntegerType, TimestampType),
      Some(MapType(IntegerType, StringType)))
    widenTestWithStringPromotion(
      new StructType().add("a", IntegerType),
      new StructType().add("a", StringType),
      Some(new StructType().add("a", StringType)))
    widenTestWithStringPromotion(
      new StructType().add("a", StringType),
      new StructType().add("a", IntegerType),
      Some(new StructType().add("a", StringType)))
  }

  test("cast NullType for expressions that implement ExpectsInputTypes") {
    ruleTest(TypeCoercion.ImplicitTypeCasts,
      AnyTypeUnaryExpression(Literal.create(null, NullType)),
      AnyTypeUnaryExpression(Literal.create(null, NullType)))

    ruleTest(TypeCoercion.ImplicitTypeCasts,
      NumericTypeUnaryExpression(Literal.create(null, NullType)),
      NumericTypeUnaryExpression(Literal.create(null, DoubleType)))
  }

  test("cast NullType for binary operators") {
    ruleTest(TypeCoercion.ImplicitTypeCasts,
      AnyTypeBinaryOperator(Literal.create(null, NullType), Literal.create(null, NullType)),
      AnyTypeBinaryOperator(Literal.create(null, NullType), Literal.create(null, NullType)))

    ruleTest(TypeCoercion.ImplicitTypeCasts,
      NumericTypeBinaryOperator(Literal.create(null, NullType), Literal.create(null, NullType)),
      NumericTypeBinaryOperator(Literal.create(null, DoubleType), Literal.create(null, DoubleType)))
  }

  test("coalesce casts") {
    val rule = TypeCoercion.FunctionArgumentConversion

    val intLit = Literal(1)
    val longLit = Literal.create(1L)
    val doubleLit = Literal(1.0)
    val stringLit = Literal.create("c", StringType)
    val nullLit = Literal.create(null, NullType)
    val floatNullLit = Literal.create(null, FloatType)
    val floatLit = Literal.create(1.0f, FloatType)
    val timestampLit = Literal.create(Timestamp.valueOf("2017-04-12 00:00:00"), TimestampType)
    val decimalLit = Literal(new java.math.BigDecimal("1000000000000000000000"))
    val tsArrayLit = Literal(Array(new Timestamp(System.currentTimeMillis())))
    val strArrayLit = Literal(Array("c"))
    val intArrayLit = Literal(Array(1))

    ruleTest(rule,
      Coalesce(Seq(doubleLit, intLit, floatLit)),
      Coalesce(Seq(doubleLit, Cast(intLit, DoubleType), Cast(floatLit, DoubleType))))

    ruleTest(rule,
      Coalesce(Seq(longLit, intLit, decimalLit)),
      Coalesce(Seq(Cast(longLit, DecimalType(22, 0)),
        Cast(intLit, DecimalType(22, 0)), decimalLit)))

    ruleTest(rule,
      Coalesce(Seq(nullLit, intLit)),
      Coalesce(Seq(Cast(nullLit, IntegerType), intLit)))

    ruleTest(rule,
      Coalesce(Seq(timestampLit, stringLit)),
      Coalesce(Seq(Cast(timestampLit, StringType), stringLit)))

    ruleTest(rule,
      Coalesce(Seq(nullLit, floatNullLit, intLit)),
      Coalesce(Seq(Cast(nullLit, FloatType), floatNullLit, Cast(intLit, FloatType))))

    ruleTest(rule,
      Coalesce(Seq(nullLit, intLit, decimalLit, doubleLit)),
      Coalesce(Seq(Cast(nullLit, DoubleType), Cast(intLit, DoubleType),
        Cast(decimalLit, DoubleType), doubleLit)))

    ruleTest(rule,
      Coalesce(Seq(nullLit, floatNullLit, doubleLit, stringLit)),
      Coalesce(Seq(Cast(nullLit, StringType), Cast(floatNullLit, StringType),
        Cast(doubleLit, StringType), stringLit)))

    ruleTest(rule,
      Coalesce(Seq(timestampLit, intLit, stringLit)),
      Coalesce(Seq(Cast(timestampLit, StringType), Cast(intLit, StringType), stringLit)))

    ruleTest(rule,
      Coalesce(Seq(tsArrayLit, intArrayLit, strArrayLit)),
      Coalesce(Seq(Cast(tsArrayLit, ArrayType(StringType)),
        Cast(intArrayLit, ArrayType(StringType)), strArrayLit)))
  }

  test("CreateArray casts") {
    ruleTest(TypeCoercion.FunctionArgumentConversion,
      CreateArray(Literal(1.0)
        :: Literal(1)
        :: Literal.create(1.0f, FloatType)
        :: Nil),
      CreateArray(Literal(1.0)
        :: Cast(Literal(1), DoubleType)
        :: Cast(Literal.create(1.0f, FloatType), DoubleType)
        :: Nil))

    ruleTest(TypeCoercion.FunctionArgumentConversion,
      CreateArray(Literal(1.0)
        :: Literal(1)
        :: Literal("a")
        :: Nil),
      CreateArray(Cast(Literal(1.0), StringType)
        :: Cast(Literal(1), StringType)
        :: Literal("a")
        :: Nil))

    ruleTest(TypeCoercion.FunctionArgumentConversion,
      CreateArray(Literal.create(null, DecimalType(5, 3))
        :: Literal(1)
        :: Nil),
      CreateArray(Literal.create(null, DecimalType(5, 3)).cast(DecimalType(13, 3))
        :: Literal(1).cast(DecimalType(13, 3))
        :: Nil))

    ruleTest(TypeCoercion.FunctionArgumentConversion,
      CreateArray(Literal.create(null, DecimalType(5, 3))
        :: Literal.create(null, DecimalType(22, 10))
        :: Literal.create(null, DecimalType(38, 38))
        :: Nil),
      CreateArray(Literal.create(null, DecimalType(5, 3)).cast(DecimalType(38, 26))
        :: Literal.create(null, DecimalType(22, 10)).cast(DecimalType(38, 26))
        :: Literal.create(null, DecimalType(38, 38)).cast(DecimalType(38, 26))
        :: Nil))
  }

  test("CreateMap casts") {
    // type coercion for map keys
    ruleTest(TypeCoercion.FunctionArgumentConversion,
      CreateMap(Literal(1)
        :: Literal("a")
        :: Literal.create(2.0f, FloatType)
        :: Literal("b")
        :: Nil),
      CreateMap(Cast(Literal(1), FloatType)
        :: Literal("a")
        :: Literal.create(2.0f, FloatType)
        :: Literal("b")
        :: Nil))
    ruleTest(TypeCoercion.FunctionArgumentConversion,
      CreateMap(Literal.create(null, DecimalType(5, 3))
        :: Literal("a")
        :: Literal.create(2.0f, FloatType)
        :: Literal("b")
        :: Nil),
      CreateMap(Literal.create(null, DecimalType(5, 3)).cast(DoubleType)
        :: Literal("a")
        :: Literal.create(2.0f, FloatType).cast(DoubleType)
        :: Literal("b")
        :: Nil))
    // type coercion for map values
    ruleTest(TypeCoercion.FunctionArgumentConversion,
      CreateMap(Literal(1)
        :: Literal("a")
        :: Literal(2)
        :: Literal(3.0)
        :: Nil),
      CreateMap(Literal(1)
        :: Literal("a")
        :: Literal(2)
        :: Cast(Literal(3.0), StringType)
        :: Nil))
    ruleTest(TypeCoercion.FunctionArgumentConversion,
      CreateMap(Literal(1)
        :: Literal.create(null, DecimalType(38, 0))
        :: Literal(2)
        :: Literal.create(null, DecimalType(38, 38))
        :: Nil),
      CreateMap(Literal(1)
        :: Literal.create(null, DecimalType(38, 0))
        :: Literal(2)
        :: Literal.create(null, DecimalType(38, 38)).cast(DecimalType(38, 0))
        :: Nil))
    // type coercion for both map keys and values
    ruleTest(TypeCoercion.FunctionArgumentConversion,
      CreateMap(Literal(1)
        :: Literal("a")
        :: Literal(2.0)
        :: Literal(3.0)
        :: Nil),
      CreateMap(Cast(Literal(1), DoubleType)
        :: Literal("a")
        :: Literal(2.0)
        :: Cast(Literal(3.0), StringType)
        :: Nil))
  }

  test("greatest/least cast") {
    for (operator <- Seq[(Seq[Expression] => Expression)](Greatest, Least)) {
      ruleTest(TypeCoercion.FunctionArgumentConversion,
        operator(Literal(1.0)
          :: Literal(1)
          :: Literal.create(1.0f, FloatType)
          :: Nil),
        operator(Literal(1.0)
          :: Cast(Literal(1), DoubleType)
          :: Cast(Literal.create(1.0f, FloatType), DoubleType)
          :: Nil))
      ruleTest(TypeCoercion.FunctionArgumentConversion,
        operator(Literal(1L)
          :: Literal(1)
          :: Literal(new java.math.BigDecimal("1000000000000000000000"))
          :: Nil),
        operator(Cast(Literal(1L), DecimalType(22, 0))
          :: Cast(Literal(1), DecimalType(22, 0))
          :: Literal(new java.math.BigDecimal("1000000000000000000000"))
          :: Nil))
      ruleTest(TypeCoercion.FunctionArgumentConversion,
        operator(Literal(1.0)
          :: Literal.create(null, DecimalType(10, 5))
          :: Literal(1)
          :: Nil),
        operator(Literal(1.0)
          :: Literal.create(null, DecimalType(10, 5)).cast(DoubleType)
          :: Literal(1).cast(DoubleType)
          :: Nil))
      ruleTest(TypeCoercion.FunctionArgumentConversion,
        operator(Literal.create(null, DecimalType(15, 0))
          :: Literal.create(null, DecimalType(10, 5))
          :: Literal(1)
          :: Nil),
        operator(Literal.create(null, DecimalType(15, 0)).cast(DecimalType(20, 5))
          :: Literal.create(null, DecimalType(10, 5)).cast(DecimalType(20, 5))
          :: Literal(1).cast(DecimalType(20, 5))
          :: Nil))
      ruleTest(TypeCoercion.FunctionArgumentConversion,
        operator(Literal.create(2L, LongType)
          :: Literal(1)
          :: Literal.create(null, DecimalType(10, 5))
          :: Nil),
        operator(Literal.create(2L, LongType).cast(DecimalType(25, 5))
          :: Literal(1).cast(DecimalType(25, 5))
          :: Literal.create(null, DecimalType(10, 5)).cast(DecimalType(25, 5))
          :: Nil))
    }
  }

  test("nanvl casts") {
    ruleTest(TypeCoercion.FunctionArgumentConversion,
      NaNvl(Literal.create(1.0f, FloatType), Literal.create(1.0, DoubleType)),
      NaNvl(Cast(Literal.create(1.0f, FloatType), DoubleType), Literal.create(1.0, DoubleType)))
    ruleTest(TypeCoercion.FunctionArgumentConversion,
      NaNvl(Literal.create(1.0, DoubleType), Literal.create(1.0f, FloatType)),
      NaNvl(Literal.create(1.0, DoubleType), Cast(Literal.create(1.0f, FloatType), DoubleType)))
    ruleTest(TypeCoercion.FunctionArgumentConversion,
      NaNvl(Literal.create(1.0, DoubleType), Literal.create(1.0, DoubleType)),
      NaNvl(Literal.create(1.0, DoubleType), Literal.create(1.0, DoubleType)))
    ruleTest(TypeCoercion.FunctionArgumentConversion,
      NaNvl(Literal.create(1.0f, FloatType), Literal.create(null, NullType)),
      NaNvl(Literal.create(1.0f, FloatType), Cast(Literal.create(null, NullType), FloatType)))
    ruleTest(TypeCoercion.FunctionArgumentConversion,
      NaNvl(Literal.create(1.0, DoubleType), Literal.create(null, NullType)),
      NaNvl(Literal.create(1.0, DoubleType), Cast(Literal.create(null, NullType), DoubleType)))
  }

  test("type coercion for If") {
    val rule = TypeCoercion.IfCoercion
    val intLit = Literal(1)
    val doubleLit = Literal(1.0)
    val trueLit = Literal.create(true, BooleanType)
    val falseLit = Literal.create(false, BooleanType)
    val stringLit = Literal.create("c", StringType)
    val floatLit = Literal.create(1.0f, FloatType)
    val timestampLit = Literal.create(Timestamp.valueOf("2017-04-12 00:00:00"), TimestampType)
    val decimalLit = Literal(new java.math.BigDecimal("1000000000000000000000"))

    ruleTest(rule,
      If(Literal(true), Literal(1), Literal(1L)),
      If(Literal(true), Cast(Literal(1), LongType), Literal(1L)))

    ruleTest(rule,
      If(Literal.create(null, NullType), Literal(1), Literal(1)),
      If(Literal.create(null, BooleanType), Literal(1), Literal(1)))

    ruleTest(rule,
      If(AssertTrue(trueLit), Literal(1), Literal(2)),
      If(Cast(AssertTrue(trueLit), BooleanType), Literal(1), Literal(2)))

    ruleTest(rule,
      If(AssertTrue(falseLit), Literal(1), Literal(2)),
      If(Cast(AssertTrue(falseLit), BooleanType), Literal(1), Literal(2)))

    ruleTest(rule,
      If(trueLit, intLit, doubleLit),
      If(trueLit, Cast(intLit, DoubleType), doubleLit))

    ruleTest(rule,
      If(trueLit, floatLit, doubleLit),
      If(trueLit, Cast(floatLit, DoubleType), doubleLit))

    ruleTest(rule,
      If(trueLit, floatLit, decimalLit),
      If(trueLit, Cast(floatLit, DoubleType), Cast(decimalLit, DoubleType)))

    ruleTest(rule,
      If(falseLit, stringLit, doubleLit),
      If(falseLit, stringLit, Cast(doubleLit, StringType)))

    ruleTest(rule,
      If(trueLit, timestampLit, stringLit),
      If(trueLit, Cast(timestampLit, StringType), stringLit))
  }

  test("type coercion for CaseKeyWhen") {
    ruleTest(TypeCoercion.ImplicitTypeCasts,
      CaseKeyWhen(Literal(1.toShort), Seq(Literal(1), Literal("a"))),
      CaseKeyWhen(Cast(Literal(1.toShort), IntegerType), Seq(Literal(1), Literal("a")))
    )
    ruleTest(TypeCoercion.CaseWhenCoercion,
      CaseKeyWhen(Literal(true), Seq(Literal(1), Literal("a"))),
      CaseKeyWhen(Literal(true), Seq(Literal(1), Literal("a")))
    )
    ruleTest(TypeCoercion.CaseWhenCoercion,
      CaseWhen(Seq((Literal(true), Literal(1.2))),
        Literal.create(BigDecimal.valueOf(1), DecimalType(7, 2))),
      CaseWhen(Seq((Literal(true), Literal(1.2))),
        Cast(Literal.create(BigDecimal.valueOf(1), DecimalType(7, 2)), DoubleType))
    )
    ruleTest(TypeCoercion.CaseWhenCoercion,
      CaseWhen(Seq((Literal(true), Literal(100L))),
        Literal.create(BigDecimal.valueOf(1), DecimalType(7, 2))),
      CaseWhen(Seq((Literal(true), Cast(Literal(100L), DecimalType(22, 2)))),
        Cast(Literal.create(BigDecimal.valueOf(1), DecimalType(7, 2)), DecimalType(22, 2)))
    )
  }

  test("type coercion for Stack") {
    val rule = TypeCoercion.StackCoercion

    ruleTest(rule,
      Stack(Seq(Literal(3), Literal(1), Literal(2), Literal(null))),
      Stack(Seq(Literal(3), Literal(1), Literal(2), Literal.create(null, IntegerType))))
    ruleTest(rule,
      Stack(Seq(Literal(3), Literal(1.0), Literal(null), Literal(3.0))),
      Stack(Seq(Literal(3), Literal(1.0), Literal.create(null, DoubleType), Literal(3.0))))
    ruleTest(rule,
      Stack(Seq(Literal(3), Literal(null), Literal("2"), Literal("3"))),
      Stack(Seq(Literal(3), Literal.create(null, StringType), Literal("2"), Literal("3"))))
    ruleTest(rule,
      Stack(Seq(Literal(3), Literal(null), Literal(null), Literal(null))),
      Stack(Seq(Literal(3), Literal(null), Literal(null), Literal(null))))

    ruleTest(rule,
      Stack(Seq(Literal(2),
        Literal(1), Literal("2"),
        Literal(null), Literal(null))),
      Stack(Seq(Literal(2),
        Literal(1), Literal("2"),
        Literal.create(null, IntegerType), Literal.create(null, StringType))))

    ruleTest(rule,
      Stack(Seq(Literal(2),
        Literal(1), Literal(null),
        Literal(null), Literal("2"))),
      Stack(Seq(Literal(2),
        Literal(1), Literal.create(null, StringType),
        Literal.create(null, IntegerType), Literal("2"))))

    ruleTest(rule,
      Stack(Seq(Literal(2),
        Literal(null), Literal(1),
        Literal("2"), Literal(null))),
      Stack(Seq(Literal(2),
        Literal.create(null, StringType), Literal(1),
        Literal("2"), Literal.create(null, IntegerType))))

    ruleTest(rule,
      Stack(Seq(Literal(2),
        Literal(null), Literal(null),
        Literal(1), Literal("2"))),
      Stack(Seq(Literal(2),
        Literal.create(null, IntegerType), Literal.create(null, StringType),
        Literal(1), Literal("2"))))

    ruleTest(rule,
      Stack(Seq(Subtract(Literal(3), Literal(1)),
        Literal(1), Literal("2"),
        Literal(null), Literal(null))),
      Stack(Seq(Subtract(Literal(3), Literal(1)),
        Literal(1), Literal("2"),
        Literal.create(null, IntegerType), Literal.create(null, StringType))))
  }

  test("BooleanEquality type cast") {
    val be = TypeCoercion.BooleanEquality
    // Use something more than a literal to avoid triggering the simplification rules.
    val one = Add(Literal(Decimal(1)), Literal(Decimal(0)))

    ruleTest(be,
      EqualTo(Literal(true), one),
      EqualTo(Cast(Literal(true), one.dataType), one)
    )

    ruleTest(be,
      EqualTo(one, Literal(true)),
      EqualTo(one, Cast(Literal(true), one.dataType))
    )

    ruleTest(be,
      EqualNullSafe(Literal(true), one),
      EqualNullSafe(Cast(Literal(true), one.dataType), one)
    )

    ruleTest(be,
      EqualNullSafe(one, Literal(true)),
      EqualNullSafe(one, Cast(Literal(true), one.dataType))
    )
  }

  test("BooleanEquality simplification") {
    val be = TypeCoercion.BooleanEquality

    ruleTest(be,
      EqualTo(Literal(true), Literal(1)),
      Literal(true)
    )
    ruleTest(be,
      EqualTo(Literal(true), Literal(0)),
      Not(Literal(true))
    )
    ruleTest(be,
      EqualNullSafe(Literal(true), Literal(1)),
      And(IsNotNull(Literal(true)), Literal(true))
    )
    ruleTest(be,
      EqualNullSafe(Literal(true), Literal(0)),
      And(IsNotNull(Literal(true)), Not(Literal(true)))
    )

    ruleTest(be,
      EqualTo(Literal(true), Literal(1L)),
      Literal(true)
    )
    ruleTest(be,
      EqualTo(Literal(new java.math.BigDecimal(1)), Literal(true)),
      Literal(true)
    )
    ruleTest(be,
      EqualTo(Literal(BigDecimal(0)), Literal(true)),
      Not(Literal(true))
    )
    ruleTest(be,
      EqualTo(Literal(Decimal(1)), Literal(true)),
      Literal(true)
    )
    ruleTest(be,
      EqualTo(Literal.create(Decimal(1), DecimalType(8, 0)), Literal(true)),
      Literal(true)
    )
  }

  private def checkOutput(logical: LogicalPlan, expectTypes: Seq[DataType]): Unit = {
    logical.output.zip(expectTypes).foreach { case (attr, dt) =>
      assert(attr.dataType === dt)
    }
  }

  private val timeZoneResolver = ResolveTimeZone

  private def widenSetOperationTypes(plan: LogicalPlan): LogicalPlan = {
    timeZoneResolver(TypeCoercion.WidenSetOperationTypes(plan))
  }

  test("WidenSetOperationTypes for except and intersect") {
    val firstTable = LocalRelation(
      AttributeReference("i", IntegerType)(),
      AttributeReference("u", DecimalType.SYSTEM_DEFAULT)(),
      AttributeReference("b", ByteType)(),
      AttributeReference("d", DoubleType)())
    val secondTable = LocalRelation(
      AttributeReference("s", StringType)(),
      AttributeReference("d", DecimalType(2, 1))(),
      AttributeReference("f", FloatType)(),
      AttributeReference("l", LongType)())

    val expectedTypes = Seq(StringType, DecimalType.SYSTEM_DEFAULT, FloatType, DoubleType)

    val r1 = widenSetOperationTypes(
      Except(firstTable, secondTable, isAll = false)).asInstanceOf[Except]
    val r2 = widenSetOperationTypes(
      Intersect(firstTable, secondTable, isAll = false)).asInstanceOf[Intersect]
    checkOutput(r1.left, expectedTypes)
    checkOutput(r1.right, expectedTypes)
    checkOutput(r2.left, expectedTypes)
    checkOutput(r2.right, expectedTypes)

    // Check if a Project is added
    assert(r1.left.isInstanceOf[Project])
    assert(r1.right.isInstanceOf[Project])
    assert(r2.left.isInstanceOf[Project])
    assert(r2.right.isInstanceOf[Project])
  }

  test("WidenSetOperationTypes for union") {
    val firstTable = LocalRelation(
      AttributeReference("i", IntegerType)(),
      AttributeReference("u", DecimalType.SYSTEM_DEFAULT)(),
      AttributeReference("b", ByteType)(),
      AttributeReference("d", DoubleType)())
    val secondTable = LocalRelation(
      AttributeReference("s", StringType)(),
      AttributeReference("d", DecimalType(2, 1))(),
      AttributeReference("f", FloatType)(),
      AttributeReference("l", LongType)())
    val thirdTable = LocalRelation(
      AttributeReference("m", StringType)(),
      AttributeReference("n", DecimalType.SYSTEM_DEFAULT)(),
      AttributeReference("p", FloatType)(),
      AttributeReference("q", DoubleType)())
    val forthTable = LocalRelation(
      AttributeReference("m", StringType)(),
      AttributeReference("n", DecimalType.SYSTEM_DEFAULT)(),
      AttributeReference("p", ByteType)(),
      AttributeReference("q", DoubleType)())

    val expectedTypes = Seq(StringType, DecimalType.SYSTEM_DEFAULT, FloatType, DoubleType)

    val unionRelation = widenSetOperationTypes(
      Union(firstTable :: secondTable :: thirdTable :: forthTable :: Nil)).asInstanceOf[Union]
    assert(unionRelation.children.length == 4)
    checkOutput(unionRelation.children.head, expectedTypes)
    checkOutput(unionRelation.children(1), expectedTypes)
    checkOutput(unionRelation.children(2), expectedTypes)
    checkOutput(unionRelation.children(3), expectedTypes)

    assert(unionRelation.children.head.isInstanceOf[Project])
    assert(unionRelation.children(1).isInstanceOf[Project])
    // thirdTable has same datatypes as expected ones, so no need to add extra Project.
    assert(unionRelation.children(2).isInstanceOf[LocalRelation])
    assert(unionRelation.children(3).isInstanceOf[Project])
  }

  test("Transform Decimal precision/scale for union except and intersect") {
    def checkOutput(logical: LogicalPlan, expectTypes: Seq[DataType]): Unit = {
      logical.output.zip(expectTypes).foreach { case (attr, dt) =>
        assert(attr.dataType === dt)
      }
    }

    val left1 = LocalRelation(
      AttributeReference("l", DecimalType(10, 8))())
    val right1 = LocalRelation(
      AttributeReference("r", DecimalType(5, 5))())
    val expectedType1 = Seq(DecimalType(10, 8))

    val r1 = widenSetOperationTypes(Union(left1, right1)).asInstanceOf[Union]
    val r2 = widenSetOperationTypes(
      Except(left1, right1, isAll = false)).asInstanceOf[Except]
    val r3 = widenSetOperationTypes(
      Intersect(left1, right1, isAll = false)).asInstanceOf[Intersect]

    checkOutput(r1.children.head, expectedType1)
    checkOutput(r1.children.last, expectedType1)
    checkOutput(r2.left, expectedType1)
    checkOutput(r2.right, expectedType1)
    checkOutput(r3.left, expectedType1)
    checkOutput(r3.right, expectedType1)

    val plan1 = LocalRelation(AttributeReference("l", DecimalType(10, 5))())

    val rightTypes = Seq(ByteType, ShortType, IntegerType, LongType, FloatType, DoubleType)
    val expectedTypes = Seq(DecimalType(10, 5), DecimalType(10, 5), DecimalType(15, 5),
      DecimalType(25, 5), DoubleType, DoubleType)

    rightTypes.zip(expectedTypes).foreach { case (rType, expectedType) =>
      val plan2 = LocalRelation(
        AttributeReference("r", rType)())

      val r1 = widenSetOperationTypes(Union(plan1, plan2)).asInstanceOf[Union]
      val r2 = widenSetOperationTypes(
        Except(plan1, plan2, isAll = false)).asInstanceOf[Except]
      val r3 = widenSetOperationTypes(
        Intersect(plan1, plan2, isAll = false)).asInstanceOf[Intersect]

      checkOutput(r1.children.last, Seq(expectedType))
      checkOutput(r2.right, Seq(expectedType))
      checkOutput(r3.right, Seq(expectedType))

      val r4 = widenSetOperationTypes(Union(plan2, plan1)).asInstanceOf[Union]
      val r5 = widenSetOperationTypes(
        Except(plan2, plan1, isAll = false)).asInstanceOf[Except]
      val r6 = widenSetOperationTypes(
        Intersect(plan2, plan1, isAll = false)).asInstanceOf[Intersect]

      checkOutput(r4.children.last, Seq(expectedType))
      checkOutput(r5.left, Seq(expectedType))
      checkOutput(r6.left, Seq(expectedType))
    }
  }

  test("SPARK-32638: corrects references when adding aliases in WidenSetOperationTypes") {
    val t1 = LocalRelation(AttributeReference("v", DecimalType(10, 0))())
    val t2 = LocalRelation(AttributeReference("v", DecimalType(11, 0))())
    val p1 = t1.select(t1.output.head).as("p1")
    val p2 = t2.select(t2.output.head).as("p2")
    val union = p1.union(p2)
    val wp1 = widenSetOperationTypes(union.select(p1.output.head, $"p2.v"))
    assert(wp1.isInstanceOf[Project])
    // The attribute `p1.output.head` should be replaced in the root `Project`.
    assert(wp1.expressions.forall(!_.exists(_ == p1.output.head)))
    val wp2 = widenSetOperationTypes(Aggregate(Nil, sum(p1.output.head).as("v") :: Nil, union))
    assert(wp2.isInstanceOf[Aggregate])
    assert(wp2.missingInput.isEmpty)
  }

  /**
   * There are rules that need to not fire before child expressions get resolved.
   * We use this test to make sure those rules do not fire early.
   */
  test("make sure rules do not fire early") {
    // InConversion
    val inConversion = TypeCoercion.InConversion
    ruleTest(inConversion,
      In(UnresolvedAttribute("a"), Seq(Literal(1))),
      In(UnresolvedAttribute("a"), Seq(Literal(1)))
    )
    ruleTest(inConversion,
      In(Literal("test"), Seq(UnresolvedAttribute("a"), Literal(1))),
      In(Literal("test"), Seq(UnresolvedAttribute("a"), Literal(1)))
    )
    ruleTest(inConversion,
      In(Literal("a"), Seq(Literal(1), Literal("b"))),
      In(Cast(Literal("a"), StringType),
        Seq(Cast(Literal(1), StringType), Cast(Literal("b"), StringType)))
    )
  }

  test("SPARK-15776 Divide expression's dataType should be casted to Double or Decimal " +
    "in aggregation function like sum") {
    val rules = Seq(FunctionArgumentConversion, Division)
    // Casts Integer to Double
    ruleTest(rules, sum(Divide(4, 3)), sum(Divide(Cast(4, DoubleType), Cast(3, DoubleType))))
    // Left expression is Double, right expression is Int. Another rule ImplicitTypeCasts will
    // cast the right expression to Double.
    ruleTest(rules, sum(Divide(4.0, 3)), sum(Divide(4.0, 3)))
    // Left expression is Int, right expression is Double
    ruleTest(rules, sum(Divide(4, 3.0)), sum(Divide(Cast(4, DoubleType), Cast(3.0, DoubleType))))
    // Casts Float to Double
    ruleTest(
      rules,
      sum(Divide(4.0f, 3)),
      sum(Divide(Cast(4.0f, DoubleType), Cast(3, DoubleType))))
    // Left expression is Decimal, right expression is Int. Another rule DecimalPrecision will cast
    // the right expression to Decimal.
    ruleTest(rules, sum(Divide(Decimal(4.0), 3)), sum(Divide(Decimal(4.0), 3)))
  }

  test("SPARK-17117 null type coercion in divide") {
    val rules = Seq(FunctionArgumentConversion, Division, ImplicitTypeCasts)
    val nullLit = Literal.create(null, NullType)
    ruleTest(rules, Divide(1L, nullLit), Divide(Cast(1L, DoubleType), Cast(nullLit, DoubleType)))
    ruleTest(rules, Divide(nullLit, 1L), Divide(Cast(nullLit, DoubleType), Cast(1L, DoubleType)))
  }

  test("Do not promote strings in binary arithmetic with intervals") {
    val rule = TypeCoercion.PromoteStrings
    // Verify String literal is not promoted in binary arithmetic operations with
    // CalendarIntervalType, DayTimeIntervalType and YearMonthIntervalType
    Seq(
      Literal(Duration.ofHours(1)),
      Literal(Period.ofDays(1)),
      Literal(new CalendarInterval(1, 1, 1))).foreach { interval =>
      val l = Literal("a")
      Seq(Add(l, interval), Subtract(l, interval), Multiply(l, interval), Divide(l, interval))
        .foreach { expr =>
          ruleTest(rule, expr, expr)
        }
    }
  }

  test("binary comparison with string promotion") {
    val rule = TypeCoercion.PromoteStrings
    ruleTest(rule,
      GreaterThan(Literal("123"), Literal(1)),
      GreaterThan(Cast(Literal("123"), IntegerType), Literal(1)))
    ruleTest(rule,
      LessThan(Literal(true), Literal("123")),
      LessThan(Literal(true), Cast(Literal("123"), BooleanType)))
    ruleTest(rule,
      EqualTo(Literal(Array(1, 2)), Literal("123")),
      EqualTo(Literal(Array(1, 2)), Literal("123")))
    ruleTest(rule,
      GreaterThan(Literal("1.5"), Literal(BigDecimal("0.5"))),
      GreaterThan(Cast(Literal("1.5"), DoubleType), Cast(Literal(BigDecimal("0.5")),
        DoubleType)))
    ruleTest(rule,
      GreaterThan(Literal("1.0"), Literal(BigDecimal("1"))),
      GreaterThan(Cast(Literal("1.0"), DecimalType(1, 0)), Literal(BigDecimal("1"))))
    // Checks that dates/timestamps are not promoted to strings
    val date0301 = Literal(java.sql.Date.valueOf("2017-03-01"))
    val timestamp0301000000 = Literal(Timestamp.valueOf("2017-03-01 00:00:00"))
    val timestamp0301000001 = Literal(Timestamp.valueOf("2017-03-01 00:00:01"))
    // `Date` should be treated as timestamp at 00:00:00 See SPARK-23549
    ruleTest(rule, EqualTo(date0301, timestamp0301000000),
      EqualTo(Cast(date0301, TimestampType), timestamp0301000000))
    ruleTest(rule, LessThan(date0301, timestamp0301000001),
      LessThan(Cast(date0301, TimestampType), timestamp0301000001))
  }

  test("cast WindowFrame boundaries to the type they operate upon") {
    // Can cast frame boundaries to order dataType.
    ruleTest(WindowFrameCoercion,
      windowSpec(
        Seq(UnresolvedAttribute("a")),
        Seq(SortOrder(Literal(1L), Ascending)),
        SpecifiedWindowFrame(RangeFrame, Literal(3), Literal(2147483648L))),
      windowSpec(
        Seq(UnresolvedAttribute("a")),
        Seq(SortOrder(Literal(1L), Ascending)),
        SpecifiedWindowFrame(
          RangeFrame,
          Cast(3, LongType).withTimeZone(conf.sessionLocalTimeZone),
          Literal(2147483648L)
        )
      )
    )
    // Cannot cast frame boundaries to order dataType.
    ruleTest(WindowFrameCoercion,
      windowSpec(
        Seq(UnresolvedAttribute("a")),
        Seq(SortOrder(Literal.default(DateType), Ascending)),
        SpecifiedWindowFrame(RangeFrame, Literal(10.0), Literal(2147483648L))),
      windowSpec(
        Seq(UnresolvedAttribute("a")),
        Seq(SortOrder(Literal.default(DateType), Ascending)),
        SpecifiedWindowFrame(RangeFrame, Literal(10.0), Literal(2147483648L)))
    )
    // Should not cast SpecialFrameBoundary.
    ruleTest(WindowFrameCoercion,
      windowSpec(
        Seq(UnresolvedAttribute("a")),
        Seq(SortOrder(Literal(1L), Ascending)),
        SpecifiedWindowFrame(RangeFrame, CurrentRow, UnboundedFollowing)),
      windowSpec(
        Seq(UnresolvedAttribute("a")),
        Seq(SortOrder(Literal(1L), Ascending)),
        SpecifiedWindowFrame(RangeFrame, CurrentRow, UnboundedFollowing))
    )
  }

  test("SPARK-29000: skip to handle decimals in ImplicitTypeCasts") {
    ruleTest(TypeCoercion.ImplicitTypeCasts,
      Multiply(CaseWhen(Seq((EqualTo(1, 2), Cast(1, DecimalType(34, 24)))),
        Cast(100, DecimalType(34, 24))), Literal(1)),
      Multiply(CaseWhen(Seq((EqualTo(1, 2), Cast(1, DecimalType(34, 24)))),
        Cast(100, DecimalType(34, 24))), Literal(1)))

    ruleTest(TypeCoercion.ImplicitTypeCasts,
      Multiply(CaseWhen(Seq((EqualTo(1, 2), Cast(1, DecimalType(34, 24)))),
        Cast(100, DecimalType(34, 24))), Cast(1, IntegerType)),
      Multiply(CaseWhen(Seq((EqualTo(1, 2), Cast(1, DecimalType(34, 24)))),
        Cast(100, DecimalType(34, 24))), Cast(1, IntegerType)))
  }

  test("SPARK-31468: null types should be casted to decimal types in ImplicitTypeCasts") {
    Seq(AnyTypeBinaryOperator(_, _), NumericTypeBinaryOperator(_, _)).foreach { binaryOp =>
      // binaryOp(decimal, null) case
      ruleTest(TypeCoercion.ImplicitTypeCasts,
        binaryOp(Literal.create(null, DecimalType.SYSTEM_DEFAULT),
          Literal.create(null, NullType)),
        binaryOp(Literal.create(null, DecimalType.SYSTEM_DEFAULT),
          Cast(Literal.create(null, NullType), DecimalType.SYSTEM_DEFAULT)))

      // binaryOp(null, decimal) case
      ruleTest(TypeCoercion.ImplicitTypeCasts,
        binaryOp(Literal.create(null, NullType),
          Literal.create(null, DecimalType.SYSTEM_DEFAULT)),
        binaryOp(Cast(Literal.create(null, NullType), DecimalType.SYSTEM_DEFAULT),
          Literal.create(null, DecimalType.SYSTEM_DEFAULT)))
    }
  }

  test("SPARK-31761: byte, short and int should be cast to long for IntegralDivide's datatype") {
    val rules = Seq(FunctionArgumentConversion, Division, ImplicitTypeCasts)
    // Casts Byte to Long
    ruleTest(TypeCoercion.IntegralDivision, IntegralDivide(2.toByte, 1.toByte),
      IntegralDivide(Cast(2.toByte, LongType), Cast(1.toByte, LongType)))
    // Casts Short to Long
    ruleTest(TypeCoercion.IntegralDivision, IntegralDivide(2.toShort, 1.toShort),
      IntegralDivide(Cast(2.toShort, LongType), Cast(1.toShort, LongType)))
    // Casts Integer to Long
    ruleTest(TypeCoercion.IntegralDivision, IntegralDivide(2, 1),
      IntegralDivide(Cast(2, LongType), Cast(1, LongType)))
    // should not be any change for Long data types
    ruleTest(TypeCoercion.IntegralDivision, IntegralDivide(2L, 1L), IntegralDivide(2L, 1L))
    // one of the operand is byte
    ruleTest(TypeCoercion.IntegralDivision, IntegralDivide(2L, 1.toByte),
      IntegralDivide(2L, Cast(1.toByte, LongType)))
    // one of the operand is short
    ruleTest(TypeCoercion.IntegralDivision, IntegralDivide(2.toShort, 1L),
      IntegralDivide(Cast(2.toShort, LongType), 1L))
    // one of the operand is int
    ruleTest(TypeCoercion.IntegralDivision, IntegralDivide(2, 1L),
      IntegralDivide(Cast(2, LongType), 1L))
  }

  test("SPARK-36431: Support TypeCoercion of ANSI intervals with different fields") {
    DataTypeTestUtils.yearMonthIntervalTypes.foreach { ym1 =>
      DataTypeTestUtils.yearMonthIntervalTypes.foreach { ym2 =>
        val literal1 = Literal.create(Period.ofMonths(12), ym1)
        val literal2 = Literal.create(Period.ofMonths(12), ym2)
        val commonType = YearMonthIntervalType(
          ym1.startField.min(ym2.startField), ym1.endField.max(ym2.endField))
        if (commonType == ym1 && commonType == ym2) {
          ruleTest(TypeCoercion.ImplicitTypeCasts, EqualTo(literal1, literal2),
            EqualTo(literal1, literal2))
        } else if (commonType == ym1) {
          ruleTest(TypeCoercion.ImplicitTypeCasts, EqualTo(literal1, literal2),
            EqualTo(literal1, Cast(literal2, commonType)))
        } else if (commonType == ym2) {
          ruleTest(TypeCoercion.ImplicitTypeCasts, EqualTo(literal1, literal2),
            EqualTo(Cast(literal1, commonType), literal2))
        } else {
          ruleTest(TypeCoercion.ImplicitTypeCasts, EqualTo(literal1, literal2),
            EqualTo(Cast(literal1, commonType), Cast(literal2, commonType)))
        }
      }
    }

    DataTypeTestUtils.dayTimeIntervalTypes.foreach { dt1 =>
      DataTypeTestUtils.dayTimeIntervalTypes.foreach { dt2 =>
        val literal1 = Literal.create(Duration.ofSeconds(1111), dt1)
        val literal2 = Literal.create(Duration.ofSeconds(1111), dt2)
        val commonType = DayTimeIntervalType(
          dt1.startField.min(dt2.startField), dt1.endField.max(dt2.endField))
        if (commonType == dt1 && commonType == dt2) {
          ruleTest(TypeCoercion.ImplicitTypeCasts, EqualTo(literal1, literal2),
            EqualTo(literal1, literal2))
        } else if (commonType == dt1) {
          ruleTest(TypeCoercion.ImplicitTypeCasts, EqualTo(literal1, literal2),
            EqualTo(literal1, Cast(literal2, commonType)))
        } else if (commonType == dt2) {
          ruleTest(TypeCoercion.ImplicitTypeCasts, EqualTo(literal1, literal2),
            EqualTo(Cast(literal1, commonType), literal2))
        } else {
          ruleTest(TypeCoercion.ImplicitTypeCasts, EqualTo(literal1, literal2),
            EqualTo(Cast(literal1, commonType), Cast(literal2, commonType)))
        }
      }
    }
  }

  test("SPARK-32638: Add ReferenceAllColumns to skip rewriting attributes") {
    val t1 = LocalRelation(AttributeReference("c", DecimalType(1, 0))())
    val t2 = LocalRelation(AttributeReference("c", DecimalType(2, 0))())
    val unresolved = t1.union(t2).select(UnresolvedStar(None))
    val referenceAllColumns = FakeReferenceAllColumns(unresolved)
    val wp1 = widenSetOperationTypes(referenceAllColumns.select(t1.output.head))
    assert(wp1.isInstanceOf[Project])
    assert(wp1.expressions.forall(!_.exists(_ == t1.output.head)))
  }
}


object TypeCoercionSuite {

  val integralTypes: Seq[DataType] =
    Seq(ByteType, ShortType, IntegerType, LongType)
  val fractionalTypes: Seq[DataType] =
    Seq(DoubleType, FloatType, DecimalType.SYSTEM_DEFAULT, DecimalType(10, 2))
  val numericTypes: Seq[DataType] = integralTypes ++ fractionalTypes
  val datetimeTypes: Seq[DataType] = Seq(DateType, TimestampType, TimestampNTZType)
  val intervalTypes: Seq[DataType] = Seq(CalendarIntervalType,
    DayTimeIntervalType.defaultConcreteType, YearMonthIntervalType.defaultConcreteType)
  val atomicTypes: Seq[DataType] =
    numericTypes ++ datetimeTypes ++ Seq(BinaryType, BooleanType, StringType)
  val complexTypes: Seq[DataType] =
    Seq(ArrayType(IntegerType),
      ArrayType(StringType),
      MapType(StringType, StringType),
      new StructType().add("a1", StringType),
      new StructType().add("a1", StringType).add("a2", IntegerType))
  val allTypes: Seq[DataType] =
    atomicTypes ++ intervalTypes ++ complexTypes ++ Seq(NullType)

  case class AnyTypeUnaryExpression(child: Expression)
    extends UnaryExpression with ExpectsInputTypes with Unevaluable {
    override def inputTypes: Seq[AbstractDataType] = Seq(AnyDataType)
    override def dataType: DataType = NullType
    override protected def withNewChildInternal(newChild: Expression): AnyTypeUnaryExpression =
      copy(child = newChild)
  }

  case class NumericTypeUnaryExpression(child: Expression)
    extends UnaryExpression with ExpectsInputTypes with Unevaluable {
    override def inputTypes: Seq[AbstractDataType] = Seq(NumericType)
    override def dataType: DataType = NullType
    override protected def withNewChildInternal(newChild: Expression): NumericTypeUnaryExpression =
      copy(child = newChild)
  }

  case class AnyTypeBinaryOperator(left: Expression, right: Expression)
    extends BinaryOperator with Unevaluable {
    override def dataType: DataType = NullType
    override def inputType: AbstractDataType = AnyDataType
    override def symbol: String = "anytype"
    override protected def withNewChildrenInternal(
        newLeft: Expression, newRight: Expression): AnyTypeBinaryOperator =
      copy(left = newLeft, right = newRight)
  }

  case class NumericTypeBinaryOperator(left: Expression, right: Expression)
    extends BinaryOperator with Unevaluable {
    override def dataType: DataType = NullType
    override def inputType: AbstractDataType = NumericType
    override def symbol: String = "numerictype"
    override protected def withNewChildrenInternal(
        newLeft: Expression, newRight: Expression): NumericTypeBinaryOperator =
      copy(left = newLeft, right = newRight)
  }
}

case class FakeReferenceAllColumns(child: LogicalPlan)
  extends UnaryNode with ReferenceAllColumns[LogicalPlan] {
  override def output: Seq[Attribute] = child.output
  override protected def withNewChildInternal(newChild: LogicalPlan): LogicalPlan =
    copy(child = newChild)
}<|MERGE_RESOLUTION|>--- conflicted
+++ resolved
@@ -597,21 +597,24 @@
     widenTest(FloatType, FloatType, Some(FloatType))
     widenTest(DoubleType, DoubleType, Some(DoubleType))
 
-<<<<<<< HEAD
-    // Geometry with same fixed SRIDs.
-    widenTest(GeometryType(4326), GeometryType(4326), Some(GeometryType(4326)))
-    // Geometry with mixed SRIDs.
-    widenTest(GeometryType("ANY"), GeometryType("ANY"), Some(GeometryType("ANY")))
-    widenTest(GeometryType("ANY"), GeometryType(4326), Some(GeometryType("ANY")))
-    widenTest(GeometryType(4326), GeometryType("ANY"), Some(GeometryType("ANY")))
-=======
     // Geography with same fixed SRIDs.
     widenTest(GeographyType(4326), GeographyType(4326), Some(GeographyType(4326)))
     // Geography with mixed SRIDs.
     widenTest(GeographyType("ANY"), GeographyType("ANY"), Some(GeographyType("ANY")))
     widenTest(GeographyType("ANY"), GeographyType(4326), Some(GeographyType("ANY")))
     widenTest(GeographyType(4326), GeographyType("ANY"), Some(GeographyType("ANY")))
->>>>>>> b1449658
+    // Geometry with same fixed SRIDs.
+    widenTest(GeometryType(0), GeometryType(0), Some(GeometryType(0)))
+    widenTest(GeometryType(3857), GeometryType(3857), Some(GeometryType(3857)))
+    widenTest(GeometryType(4326), GeometryType(4326), Some(GeometryType(4326)))    
+    // Geometry with different fixed SRIDs.
+    widenTest(GeometryType(0), GeometryType(3857), Some(GeometryType("ANY")))
+    widenTest(GeometryType(3857), GeometryType(4326), Some(GeometryType("ANY")))
+    widenTest(GeometryType(4326), GeometryType(0), Some(GeometryType("ANY")))
+    // Geometry with mixed SRIDs.
+    widenTest(GeometryType("ANY"), GeometryType("ANY"), Some(GeometryType("ANY")))
+    widenTest(GeometryType("ANY"), GeometryType(4326), Some(GeometryType("ANY")))
+    widenTest(GeometryType(4326), GeometryType("ANY"), Some(GeometryType("ANY")))
 
     // Integral mixed with floating point.
     widenTest(IntegerType, FloatType, Some(FloatType))
