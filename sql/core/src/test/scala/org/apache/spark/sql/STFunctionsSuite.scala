/*
 * Licensed to the Apache Software Foundation (ASF) under one or more
 * contributor license agreements.  See the NOTICE file distributed with
 * this work for additional information regarding copyright ownership.
 * The ASF licenses this file to You under the Apache License, Version 2.0
 * (the "License"); you may not use this file except in compliance with
 * the License.  You may obtain a copy of the License at
 *
 *    http://www.apache.org/licenses/LICENSE-2.0
 *
 * Unless required by applicable law or agreed to in writing, software
 * distributed under the License is distributed on an "AS IS" BASIS,
 * WITHOUT WARRANTIES OR CONDITIONS OF ANY KIND, either express or implied.
 * See the License for the specific language governing permissions and
 * limitations under the License.
 */

package org.apache.spark.sql

import org.apache.spark.sql.functions._
import org.apache.spark.sql.internal.SQLConf
import org.apache.spark.sql.test.SharedSparkSession

class STFunctionsSuite extends QueryTest with SharedSparkSession {

  import testImplicits._

  /** ST reader/writer expressions. */

  test("st_asbinary") {
    // Test data: Well-Known Binary (WKB) representations.
    val df = Seq[(String)](
      (
        "0101000000000000000000f03f0000000000000040"
      )).toDF("wkb")
    // ST_GeogFromWKB/ST_GeomFromWKB and ST_AsBinary.
    checkAnswer(
      df.select(
        lower(hex(st_asbinary(st_geogfromwkb(unhex($"wkb"))))).as("col0"),
        lower(hex(st_asbinary(st_geomfromwkb(unhex($"wkb"))))).as("col1")),
      Row(
        "0101000000000000000000f03f0000000000000040",
        "0101000000000000000000f03f0000000000000040"))
  }

  /** ST accessor expressions. */

  test("st_srid") {
    // Test data: Well-Known Binary (WKB) representations.
    val df = Seq[(String)](
      (
        "0101000000000000000000f03f0000000000000040"
      )).toDF("wkb")
    // ST_GeogFromWKB/ST_GeomFromWKB and ST_Srid.
    checkAnswer(
      df.select(
        st_srid(st_geogfromwkb(unhex($"wkb"))).as("col0"),
        st_srid(st_geomfromwkb(unhex($"wkb"))).as("col1")),
      Row(4326, 0))
  }

<<<<<<< HEAD
  /** ST modifier expressions. */

  test("st_setsrid") {
    // Test data: Well-Known Binary (WKB) representations.
    val df = Seq[(String, Int)](
      (
        "0101000000000000000000f03f0000000000000040", 4326
      )).toDF("wkb", "srid")
    // ST_GeogFromWKB/ST_GeomFromWKB and ST_Srid.
    checkAnswer(
      df.select(
        st_srid(st_setsrid(st_geogfromwkb(unhex($"wkb")), $"srid")).as("col0"),
        st_srid(st_setsrid(st_geomfromwkb(unhex($"wkb")), $"srid")).as("col1"),
        st_srid(st_setsrid(st_geomfromwkb(unhex($"wkb")), 4326)).as("col1"),
        st_srid(st_setsrid(st_geomfromwkb(unhex($"wkb")), 4326)).as("col1")),
      Row(4326, 4326, 4326, 4326))
=======
  /** Geospatial feature is disabled. */

  test("verify that geospatial functions are disabled when the config is off") {
    withSQLConf(SQLConf.GEOSPATIAL_ENABLED.key -> "false") {
      val df = Seq[String](null).toDF("col")
      Seq(
        st_asbinary(lit(null)).as("res"),
        st_geogfromwkb(lit(null)).as("res"),
        st_geomfromwkb(lit(null)).as("res"),
        st_srid(lit(null)).as("res")
      ).foreach { func =>
        checkError(
          exception = intercept[AnalysisException] {
            df.select(func).collect()
          },
          condition = "UNSUPPORTED_FEATURE.GEOSPATIAL_DISABLED"
        )
      }
    }
>>>>>>> d2996849
  }

}<|MERGE_RESOLUTION|>--- conflicted
+++ resolved
@@ -59,7 +59,6 @@
       Row(4326, 0))
   }
 
-<<<<<<< HEAD
   /** ST modifier expressions. */
 
   test("st_setsrid") {
@@ -76,7 +75,8 @@
         st_srid(st_setsrid(st_geomfromwkb(unhex($"wkb")), 4326)).as("col1"),
         st_srid(st_setsrid(st_geomfromwkb(unhex($"wkb")), 4326)).as("col1")),
       Row(4326, 4326, 4326, 4326))
-=======
+  }
+
   /** Geospatial feature is disabled. */
 
   test("verify that geospatial functions are disabled when the config is off") {
@@ -86,7 +86,8 @@
         st_asbinary(lit(null)).as("res"),
         st_geogfromwkb(lit(null)).as("res"),
         st_geomfromwkb(lit(null)).as("res"),
-        st_srid(lit(null)).as("res")
+        st_srid(lit(null)).as("res"),
+        st_setsrid(lit(null), lit(null)).as("res")
       ).foreach { func =>
         checkError(
           exception = intercept[AnalysisException] {
@@ -96,7 +97,6 @@
         )
       }
     }
->>>>>>> d2996849
   }
 
 }