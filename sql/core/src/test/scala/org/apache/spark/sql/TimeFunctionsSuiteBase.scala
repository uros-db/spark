/*
 * Licensed to the Apache Software Foundation (ASF) under one or more
 * contributor license agreements.  See the NOTICE file distributed with
 * this work for additional information regarding copyright ownership.
 * The ASF licenses this file to You under the Apache License, Version 2.0
 * (the "License"); you may not use this file except in compliance with
 * the License.  You may obtain a copy of the License at
 *
 *    http://www.apache.org/licenses/LICENSE-2.0
 *
 * Unless required by applicable law or agreed to in writing, software
 * distributed under the License is distributed on an "AS IS" BASIS,
 * WITHOUT WARRANTIES OR CONDITIONS OF ANY KIND, either express or implied.
 * See the License for the specific language governing permissions and
 * limitations under the License.
 */

package org.apache.spark.sql

import java.time.LocalTime
import java.time.temporal.ChronoUnit

import org.apache.spark.{SparkConf, SparkDateTimeException, SparkIllegalArgumentException}
import org.apache.spark.sql.functions._
import org.apache.spark.sql.internal.SQLConf
import org.apache.spark.sql.test.SharedSparkSession
import org.apache.spark.sql.types._

abstract class TimeFunctionsSuiteBase extends QueryTest with SharedSparkSession {
  import testImplicits._

  // Helper method to assert that two DataFrames with TimeType values are approximately equal.
  // This method assumes that the two dataframes (df1 and df2) have the same schemas and sizes.
  // Also, only 1 column is expected in each DataFrame, and that column must be of TimeType.
  private def assertTwoTimesAreApproximatelyEqual(df1: DataFrame, df2: DataFrame) = {
    // Check that both DataFrames have the same schema.
    val schema1 = df1.schema
    val schema2 = df2.schema
    require(schema1 == schema2, "Both DataFrames must have the same schema, but got " +
      s"$schema1 and $schema2 for the two given DataFrames df1 and df2, respectively.")
    // Check that both DataFrames have the same number of rows.
    val numRows1 = df1.count()
    val numRows2 = df2.count()
    require(numRows1 == numRows2, "Both DataFrames must have the same number of rows, but got" +
      s"$numRows1 and $numRows2 rows in the two given DataFrames df1 and df2, respectively.")
    // Check that both DataFrames have only 1 column.
    val fields1 = schema1.fields.length
    require(fields1 == 1, s"The first DataFrame must have only one column, but got $fields1.")
    val fields2 = schema2.fields.length
    require(fields2 == 1, s"The second DataFrame must have only one column, but got $fields2.")
    // Check that the column type is TimeType.
    val columnType1 = schema1.fields.head.dataType
    require(columnType1.isInstanceOf[TimeType], "The column type of the first DataFrame " +
      s"must be TimeType, but got $columnType1.")
    val columnType2 = schema2.fields.head.dataType
    require(columnType2.isInstanceOf[TimeType], "The column type of the second DataFrame " +
      s"must be TimeType, but got $columnType2.")

    // Extract the LocalTime values from the input DataFrames.
    val time1: LocalTime = df1.collect().head.get(0).asInstanceOf[LocalTime]
    val time2: LocalTime = df2.collect().head.get(0).asInstanceOf[LocalTime]

    // Check that the time difference is within a set number of minutes.
    val maxTimeDiffInMinutes = 15 // This should be enough time to ensure correctness.
    val timeDiffInMillis = Math.abs(ChronoUnit.MILLIS.between(time1, time2))
    assert(
      timeDiffInMillis <= maxTimeDiffInMinutes * 60 * 1000,
      s"Time difference exceeds $maxTimeDiffInMinutes minutes: $timeDiffInMillis ms."
    )
  }

  test("SPARK-52882: current_time function with default precision") {
    // Create a dummy DataFrame with a single row to test the current_time() function.
    val df = spark.range(1)

    // Test the function using both `selectExpr` and `select`.
    val result1 = df.selectExpr(
      "current_time()"
    )
    val result2 = df.select(
      current_time()
    )

    // Check that both methods produce approximately the same result.
    assertTwoTimesAreApproximatelyEqual(result1, result2)
  }

  test("SPARK-52882: current_time function with specified precision") {
    (0 to 6).foreach { precision: Int =>
      // Create a dummy DataFrame with a single row to test the current_time(precision) function.
      val df = spark.range(1)

      // Test the function using both `selectExpr` and `select`.
      val result1 = df.selectExpr(
        s"current_time($precision)"
      )
      val result2 = df.select(
        current_time(precision)
      )

      // Confirm that the precision is correctly set.
      assert(result1.schema.fields.head.dataType == TimeType(precision))
      assert(result2.schema.fields.head.dataType == TimeType(precision))

      // Check that both methods produce approximately the same result.
      assertTwoTimesAreApproximatelyEqual(result1, result2)
    }
  }

  test("SPARK-52881: make_time function") {
    // Input data for the function.
    val schema = StructType(Seq(
      StructField("hour", IntegerType, nullable = false),
      StructField("minute", IntegerType, nullable = false),
      StructField("second", DecimalType(16, 6), nullable = false)
    ))
    val data = Seq(
      Row(0, 0, BigDecimal(0.0)),
      Row(1, 2, BigDecimal(3.4)),
      Row(23, 59, BigDecimal(59.999999))
    )
    val df = spark.createDataFrame(spark.sparkContext.parallelize(data), schema)

    // Test the function using both `selectExpr` and `select`.
    val result1 = df.selectExpr(
      "make_time(hour, minute, second)"
    )
    val result2 = df.select(
      make_time(col("hour"), col("minute"), col("second"))
    )
    // Check that both methods produce the same result.
    checkAnswer(result1, result2)

    // Expected output of the function.
    val expected = Seq(
      "00:00:00",
      "01:02:03.4",
      "23:59:59.999999"
    ).toDF("timeString").select(col("timeString").cast("time"))
    // Check that the results match the expected output.
    checkAnswer(result1, expected)
    checkAnswer(result2, expected)
  }

  test("SPARK-52885: hour function") {
    // Input data for the function.
    val schema = StructType(Seq(
      StructField("time", TimeType(), nullable = false)
    ))
    val data = Seq(
      Row(LocalTime.parse("00:00:00")),
      Row(LocalTime.parse("01:02:03.4")),
      Row(LocalTime.parse("23:59:59.999999"))
    )
    val df = spark.createDataFrame(spark.sparkContext.parallelize(data), schema)

    // Test the function using both `selectExpr` and `select`.
    val result1 = df.selectExpr(
      "hour(time)"
    )
    val result2 = df.select(
      hour(col("time"))
    )
    // Check that both methods produce the same result.
    checkAnswer(result1, result2)

    // Expected output of the function.
    val expected = Seq(
      0,
      1,
      23
    ).toDF("hour").select(col("hour"))
    // Check that the results match the expected output.
    checkAnswer(result1, expected)
    checkAnswer(result2, expected)
  }

  test("SPARK-52886: minute function") {
    // Input data for the function.
    val schema = StructType(Seq(
      StructField("time", TimeType(), nullable = false)
    ))
    val data = Seq(
      Row(LocalTime.parse("00:00:00")),
      Row(LocalTime.parse("01:02:03.4")),
      Row(LocalTime.parse("23:59:59.999999"))
    )
    val df = spark.createDataFrame(spark.sparkContext.parallelize(data), schema)

    // Test the function using both `selectExpr` and `select`.
    val result1 = df.selectExpr(
      "minute(time)"
    )
    val result2 = df.select(
      minute(col("time"))
    )
    // Check that both methods produce the same result.
    checkAnswer(result1, result2)

    // Expected output of the function.
    val expected = Seq(
      0,
      2,
      59
    ).toDF("minute").select(col("minute"))
    // Check that the results match the expected output.
    checkAnswer(result1, expected)
    checkAnswer(result2, expected)
  }

  test("SPARK-52887: second function") {
    // Input data for the function.
    val schema = StructType(Seq(
      StructField("time", TimeType(), nullable = false)
    ))
    val data = Seq(
      Row(LocalTime.parse("00:00:00")),
      Row(LocalTime.parse("01:02:03.4")),
      Row(LocalTime.parse("23:59:59.999999"))
    )
    val df = spark.createDataFrame(spark.sparkContext.parallelize(data), schema)

    // Test the function using both `selectExpr` and `select`.
    val result1 = df.selectExpr(
      "second(time)"
    )
    val result2 = df.select(
      second(col("time"))
    )
    // Check that both methods produce the same result.
    checkAnswer(result1, result2)

    // Expected output of the function.
    val expected = Seq(
      0,
      3,
      59
    ).toDF("second").select(col("second"))
    // Check that the results match the expected output.
    checkAnswer(result1, expected)
    checkAnswer(result2, expected)
  }

<<<<<<< HEAD
  test("SPARK-53108: time_diff function") {
    // Input data for the function.
    val schema = StructType(Seq(
      StructField("unit", StringType, nullable = false),
      StructField("start", TimeType(), nullable = false),
      StructField("end", TimeType(), nullable = false)
    ))
    val data = Seq(
      Row("HOUR", LocalTime.parse("20:30:29"), LocalTime.parse("21:30:28")),
      Row("second", LocalTime.parse("09:32:05.359123"), LocalTime.parse("17:23:49.906152")),
      Row("MicroSecond", LocalTime.parse("09:32:05.359123"), LocalTime.parse("17:23:49.906152"))
=======
  test("SPARK-53107: time_trunc function") {
    // Input data for the function (including null values).
    val schema = StructType(Seq(
      StructField("unit", StringType),
      StructField("time", TimeType())
    ))
    val data = Seq(
      Row("HOUR", LocalTime.parse("00:00:00")),
      Row("second", LocalTime.parse("01:02:03.4")),
      Row("MicroSecond", LocalTime.parse("23:59:59.999999")),
      Row(null, LocalTime.parse("01:02:03")),
      Row("MiNuTe", null),
      Row(null, null)
>>>>>>> ea8b6fdd
    )
    val df = spark.createDataFrame(spark.sparkContext.parallelize(data), schema)

    // Test the function using both `selectExpr` and `select`.
    val result1 = df.selectExpr(
<<<<<<< HEAD
      "time_diff(unit, start, end)"
    )
    val result2 = df.select(
      time_diff(col("unit"), col("start"), col("end"))
=======
      "time_trunc(unit, time)"
    )
    val result2 = df.select(
      time_trunc(col("unit"), col("time"))
>>>>>>> ea8b6fdd
    )
    // Check that both methods produce the same result.
    checkAnswer(result1, result2)

    // Expected output of the function.
    val expected = Seq(
<<<<<<< HEAD
      0,
      28304,
      28304547029L
    ).toDF("diff").select(col("diff"))
=======
      "00:00:00",
      "01:02:03",
      "23:59:59.999999",
      null,
      null,
      null
    ).toDF("timeString").select(col("timeString").cast("time"))
>>>>>>> ea8b6fdd
    // Check that the results match the expected output.
    checkAnswer(result1, expected)
    checkAnswer(result2, expected)

    // Error is thrown for malformed input.
<<<<<<< HEAD
    val invalidUnitDF = Seq(
      ("invalid_unit", LocalTime.parse("01:02:03"), LocalTime.parse("01:02:03"))
    ).toDF("unit", "start", "end")
    checkError(
      exception = intercept[SparkIllegalArgumentException] {
        invalidUnitDF.select(time_diff(col("unit"), col("start"), col("end"))).collect()
      },
      condition = "INVALID_PARAMETER_VALUE.TIME_UNIT",
      parameters = Map(
        "functionName" -> "`time_diff`",
=======
    val invalidUnitDF = Seq(("invalid_unit", LocalTime.parse("01:02:03"))).toDF("unit", "time")
    checkError(
      exception = intercept[SparkIllegalArgumentException] {
        invalidUnitDF.select(time_trunc(col("unit"), col("time"))).collect()
      },
      condition = "INVALID_PARAMETER_VALUE.TIME_UNIT",
      parameters = Map(
        "functionName" -> "`time_trunc`",
>>>>>>> ea8b6fdd
        "parameter" -> "`unit`",
        "invalidValue" -> "'invalid_unit'"
      )
    )
  }

  test("SPARK-52883: to_time function without format") {
    // Input data for the function.
    val schema = StructType(Seq(
      StructField("str", StringType, nullable = false)
    ))
    val data = Seq(
      Row("00:00:00"),
      Row("01:02:03.4"),
      Row("23:59:59.999999")
    )
    val df = spark.createDataFrame(spark.sparkContext.parallelize(data), schema)

    // Test the function using both `selectExpr` and `select`.
    val result1 = df.selectExpr(
      "to_time(str)"
    )
    val result2 = df.select(
      to_time(col("str"))
    )
    // Check that both methods produce the same result.
    checkAnswer(result1, result2)

    // Expected output of the function.
    val expected = Seq(
      "00:00:00",
      "01:02:03.4",
      "23:59:59.999999"
    ).toDF("timeString").select(col("timeString").cast("time"))
    // Check that the results match the expected output.
    checkAnswer(result1, expected)
    checkAnswer(result2, expected)

    // Error is thrown for malformed input.
    val invalidTimeDF = Seq("invalid_time").toDF("str")
    checkError(
      exception = intercept[SparkDateTimeException] {
        invalidTimeDF.select(to_time(col("str"))).collect()
      },
      condition = "CANNOT_PARSE_TIME",
      parameters = Map("input" -> "'invalid_time'", "format" -> "'HH:mm:ss.SSSSSS'")
    )
  }

  test("SPARK-52883: to_time function with format") {
    // Input data for the function.
    val schema = StructType(Seq(
      StructField("str", StringType, nullable = false),
      StructField("format", StringType, nullable = false)
    ))
    val data = Seq(
      Row("00.00.00", "HH.mm.ss"),
      Row("01.02.03.4", "HH.mm.ss.S"),
      Row("23.59.59.999999", "HH.mm.ss.SSSSSS")
    )
    val df = spark.createDataFrame(spark.sparkContext.parallelize(data), schema)

    // Test the function using both `selectExpr` and `select`.
    val result1 = df.selectExpr(
      "to_time(str, format)"
    )
    val result2 = df.select(
      to_time(col("str"), col("format"))
    )
    // Check that both methods produce the same result.
    checkAnswer(result1, result2)

    // Expected output of the function.
    val expected = Seq(
      "00:00:00",
      "01:02:03.4",
      "23:59:59.999999"
    ).toDF("timeString").select(col("timeString").cast("time"))
    // Check that the results match the expected output.
    checkAnswer(result1, expected)
    checkAnswer(result2, expected)

    // Error is thrown for malformed input.
    val invalidTimeDF = Seq(("invalid_time", "HH.mm.ss")).toDF("str", "format")
    checkError(
      exception = intercept[SparkDateTimeException] {
        invalidTimeDF.select(to_time(col("str"), col("format"))).collect()
      },
      condition = "CANNOT_PARSE_TIME",
      parameters = Map("input" -> "'invalid_time'", "format" -> "'HH.mm.ss'")
    )
  }

  test("SPARK-52884: try_to_time function without format") {
    // Input data for the function.
    val schema = StructType(Seq(
      StructField("str", StringType)
    ))
    val data = Seq(
      Row("00:00:00"),
      Row("01:02:03.4"),
      Row("23:59:59.999999"),
      Row("invalid_time"),
      Row(null)
    )
    val df = spark.createDataFrame(spark.sparkContext.parallelize(data), schema)

    // Test the function using both `selectExpr` and `select`.
    val result1 = df.selectExpr(
      "try_to_time(str)"
    )
    val result2 = df.select(
      try_to_time(col("str"))
    )
    // Check that both methods produce the same result.
    checkAnswer(result1, result2)

    // Expected output of the function.
    val expected = Seq(
      "00:00:00",
      "01:02:03.4",
      "23:59:59.999999",
      null,
      null
    ).toDF("timeString").select(col("timeString").cast("time"))
    // Check that the results match the expected output.
    checkAnswer(result1, expected)
    checkAnswer(result2, expected)
  }

  test("SPARK-52884: try_to_time function with format") {
    // Input data for the function.
    val schema = StructType(Seq(
      StructField("str", StringType),
      StructField("format", StringType)
    ))
    val data = Seq(
      Row("00.00.00", "HH.mm.ss"),
      Row("01.02.03.4", "HH.mm.ss.SSS"),
      Row("23.59.59.999999", "HH.mm.ss.SSSSSS"),
      Row("invalid_time", "HH.mm.ss"),
      Row("00.00.00", "invalid_format"),
      Row("invalid_time", "invalid_format"),
      Row("00:00:00", "HH.mm.ss"),
      Row("abc", "HH.mm.ss"),
      Row("00:00:00", null),
      Row(null, "HH.mm.ss")
    )
    val df = spark.createDataFrame(spark.sparkContext.parallelize(data), schema)

    // Test the function using both `selectExpr` and `select`.
    val result1 = df.selectExpr(
      "try_to_time(str, format)"
    )
    val result2 = df.select(
      try_to_time(col("str"), col("format"))
    )
    // Check that both methods produce the same result.
    checkAnswer(result1, result2)

    // Expected output of the function.
    val expected = Seq(
      "00:00:00",
      "01:02:03.4",
      "23:59:59.999999",
      null,
      null,
      null,
      null,
      null,
      null,
      null
    ).toDF("timeString").select(col("timeString").cast("time"))
    // Check that the results match the expected output.
    checkAnswer(result1, expected)
    checkAnswer(result2, expected)
  }
}

// This class is used to run the same tests with ANSI mode enabled explicitly.
class TimeFunctionsAnsiOnSuite extends TimeFunctionsSuiteBase {
  override def sparkConf: SparkConf = super.sparkConf.set(SQLConf.ANSI_ENABLED.key, "true")
}

// This class is used to run the same tests with ANSI mode disabled explicitly.
class TimeFunctionsAnsiOffSuite extends TimeFunctionsSuiteBase {
  override def sparkConf: SparkConf = super.sparkConf.set(SQLConf.ANSI_ENABLED.key, "false")
}<|MERGE_RESOLUTION|>--- conflicted
+++ resolved
@@ -241,7 +241,6 @@
     checkAnswer(result2, expected)
   }
 
-<<<<<<< HEAD
   test("SPARK-53108: time_diff function") {
     // Input data for the function.
     val schema = StructType(Seq(
@@ -253,63 +252,30 @@
       Row("HOUR", LocalTime.parse("20:30:29"), LocalTime.parse("21:30:28")),
       Row("second", LocalTime.parse("09:32:05.359123"), LocalTime.parse("17:23:49.906152")),
       Row("MicroSecond", LocalTime.parse("09:32:05.359123"), LocalTime.parse("17:23:49.906152"))
-=======
-  test("SPARK-53107: time_trunc function") {
-    // Input data for the function (including null values).
-    val schema = StructType(Seq(
-      StructField("unit", StringType),
-      StructField("time", TimeType())
-    ))
-    val data = Seq(
-      Row("HOUR", LocalTime.parse("00:00:00")),
-      Row("second", LocalTime.parse("01:02:03.4")),
-      Row("MicroSecond", LocalTime.parse("23:59:59.999999")),
-      Row(null, LocalTime.parse("01:02:03")),
-      Row("MiNuTe", null),
-      Row(null, null)
->>>>>>> ea8b6fdd
-    )
-    val df = spark.createDataFrame(spark.sparkContext.parallelize(data), schema)
-
-    // Test the function using both `selectExpr` and `select`.
-    val result1 = df.selectExpr(
-<<<<<<< HEAD
+    )
+    val df = spark.createDataFrame(spark.sparkContext.parallelize(data), schema)
+
+    // Test the function using both `selectExpr` and `select`.
+    val result1 = df.selectExpr(
       "time_diff(unit, start, end)"
     )
     val result2 = df.select(
       time_diff(col("unit"), col("start"), col("end"))
-=======
-      "time_trunc(unit, time)"
-    )
-    val result2 = df.select(
-      time_trunc(col("unit"), col("time"))
->>>>>>> ea8b6fdd
-    )
-    // Check that both methods produce the same result.
-    checkAnswer(result1, result2)
-
-    // Expected output of the function.
-    val expected = Seq(
-<<<<<<< HEAD
+    )
+    // Check that both methods produce the same result.
+    checkAnswer(result1, result2)
+
+    // Expected output of the function.
+    val expected = Seq(
       0,
       28304,
       28304547029L
     ).toDF("diff").select(col("diff"))
-=======
-      "00:00:00",
-      "01:02:03",
-      "23:59:59.999999",
-      null,
-      null,
-      null
-    ).toDF("timeString").select(col("timeString").cast("time"))
->>>>>>> ea8b6fdd
     // Check that the results match the expected output.
     checkAnswer(result1, expected)
     checkAnswer(result2, expected)
 
     // Error is thrown for malformed input.
-<<<<<<< HEAD
     val invalidUnitDF = Seq(
       ("invalid_unit", LocalTime.parse("01:02:03"), LocalTime.parse("01:02:03"))
     ).toDF("unit", "start", "end")
@@ -320,7 +286,52 @@
       condition = "INVALID_PARAMETER_VALUE.TIME_UNIT",
       parameters = Map(
         "functionName" -> "`time_diff`",
-=======
+        "parameter" -> "`unit`",
+        "invalidValue" -> "'invalid_unit'"
+      )
+    )
+  }
+
+  test("SPARK-53107: time_trunc function") {
+    // Input data for the function (including null values).
+    val schema = StructType(Seq(
+      StructField("unit", StringType),
+      StructField("time", TimeType())
+    ))
+    val data = Seq(
+      Row("HOUR", LocalTime.parse("00:00:00")),
+      Row("second", LocalTime.parse("01:02:03.4")),
+      Row("MicroSecond", LocalTime.parse("23:59:59.999999")),
+      Row(null, LocalTime.parse("01:02:03")),
+      Row("MiNuTe", null),
+      Row(null, null)
+    )
+    val df = spark.createDataFrame(spark.sparkContext.parallelize(data), schema)
+
+    // Test the function using both `selectExpr` and `select`.
+    val result1 = df.selectExpr(
+      "time_trunc(unit, time)"
+    )
+    val result2 = df.select(
+      time_trunc(col("unit"), col("time"))
+    )
+    // Check that both methods produce the same result.
+    checkAnswer(result1, result2)
+
+    // Expected output of the function.
+    val expected = Seq(
+      "00:00:00",
+      "01:02:03",
+      "23:59:59.999999",
+      null,
+      null,
+      null
+    ).toDF("timeString").select(col("timeString").cast("time"))
+    // Check that the results match the expected output.
+    checkAnswer(result1, expected)
+    checkAnswer(result2, expected)
+
+    // Error is thrown for malformed input.
     val invalidUnitDF = Seq(("invalid_unit", LocalTime.parse("01:02:03"))).toDF("unit", "time")
     checkError(
       exception = intercept[SparkIllegalArgumentException] {
@@ -329,7 +340,6 @@
       condition = "INVALID_PARAMETER_VALUE.TIME_UNIT",
       parameters = Map(
         "functionName" -> "`time_trunc`",
->>>>>>> ea8b6fdd
         "parameter" -> "`unit`",
         "invalidValue" -> "'invalid_unit'"
       )
