--- conflicted
+++ resolved
@@ -1047,7 +1047,6 @@
     }
   }
 
-<<<<<<< HEAD
   test("CollationKey works on simple and complex types") {
     case class CollationKeyTestCase[R](s: String, c: String, result: R)
     val testCases = Seq(
@@ -1343,7 +1342,10 @@
 
         val df = sql(s"SELECT * FROM $t1 JOIN $t2 ON $t1.x = $t2.y")
         checkAnswer(df, t.result)
-=======
+      }
+    })
+  }
+
   test("hll sketch aggregate should respect collation") {
     case class HllSketchAggTestCase[R](c: String, result: R)
     val testCases = Seq(
@@ -1358,7 +1360,6 @@
           "VALUES ('a'), ('A'), ('b'), ('b'), ('c') tab(col)"
         val df = sql(q)
         checkAnswer(df, Seq(Row(t.result)))
->>>>>>> 05b22ebb
       }
     })
   }
