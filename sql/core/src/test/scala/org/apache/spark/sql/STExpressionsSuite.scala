/*
 * Licensed to the Apache Software Foundation (ASF) under one or more
 * contributor license agreements.  See the NOTICE file distributed with
 * this work for additional information regarding copyright ownership.
 * The ASF licenses this file to You under the Apache License, Version 2.0
 * (the "License"); you may not use this file except in compliance with
 * the License.  You may obtain a copy of the License at
 *
 *    http://www.apache.org/licenses/LICENSE-2.0
 *
 * Unless required by applicable law or agreed to in writing, software
 * distributed under the License is distributed on an "AS IS" BASIS,
 * WITHOUT WARRANTIES OR CONDITIONS OF ANY KIND, either express or implied.
 * See the License for the specific language governing permissions and
 * limitations under the License.
 */

package org.apache.spark.sql

import org.apache.spark.SparkIllegalArgumentException
import org.apache.spark.sql.catalyst.expressions._
import org.apache.spark.sql.catalyst.expressions.st._
import org.apache.spark.sql.test.SharedSparkSession
import org.apache.spark.sql.types._

class STExpressionsSuite
  extends QueryTest
  with SharedSparkSession
  with ExpressionEvalHelper {

  // Private common constants used across several tests.
  private final val defaultGeographySrid: Int = ExpressionDefaults.DEFAULT_GEOGRAPHY_SRID
  private final val defaultGeographyType: DataType = GeographyType(defaultGeographySrid)
  private final val mixedSridGeographyType: DataType = GeographyType("ANY")
  private final val defaultGeometrySrid: Int = ExpressionDefaults.DEFAULT_GEOMETRY_SRID
  private final val defaultGeometryType: DataType = GeometryType(defaultGeometrySrid)
  private final val mixedSridGeometryType: DataType = GeometryType("ANY")

  // Private helper method to assert the data type of a query result.
  private def assertType(query: String, expectedDataType: DataType) = {
    assert(sql(query).schema.fields.head.dataType.sameType(expectedDataType))
  }

  /** Geospatial type casting. */

  test("Cast GEOGRAPHY(srid) to GEOGRAPHY(ANY)") {
    // Test data: WKB representation of POINT(1 2).
    val wkbString = "0101000000000000000000F03F0000000000000040"
    val wkb = Hex.unhex(wkbString.getBytes())
    val wkbLiteral = Literal.create(wkb, BinaryType)

    // Construct the input GEOGRAPHY expression.
    val geogExpr = ST_GeogFromWKB(wkbLiteral)
    assert(geogExpr.dataType.sameType(defaultGeographyType))
    checkEvaluation(ST_AsBinary(geogExpr), wkb)
    // Cast the GEOGRAPHY with fixed SRID to GEOGRAPHY with mixed SRID.
    val castExpr = Cast(geogExpr, mixedSridGeographyType)
    assert(castExpr.dataType.sameType(mixedSridGeographyType))
    checkEvaluation(ST_AsBinary(castExpr), wkb)

    // Construct the input GEOGRAPHY SQL query, using WKB literal.
    val geogQueryLit: String = s"ST_GeogFromWKB(X'$wkbString')"
    assertType(s"SELECT $geogQueryLit", defaultGeographyType)
    checkAnswer(sql(s"SELECT ST_AsBinary($geogQueryLit)"), Row(wkb))
    // Cast the GEOGRAPHY with fixed SRID to GEOGRAPHY with mixed SRID.
    val castQueryLit = s"$geogQueryLit::GEOGRAPHY(ANY)"
    assertType(s"SELECT $castQueryLit", mixedSridGeographyType)
    checkAnswer(sql(s"SELECT ST_AsBinary($castQueryLit)"), Row(wkb))

    withTable("tbl") {
      // Construct the test table with WKB.
      sql(s"CREATE TABLE tbl (wkb BINARY)")
      sql(s"INSERT INTO tbl VALUES (X'$wkbString')")

      // Construct the input GEOGRAPHY SQL query, using WKB column.
      val geogQueryCol: String = s"ST_GeogFromWKB(wkb)"
      assertType(s"SELECT $geogQueryCol FROM tbl", defaultGeographyType)
      checkAnswer(sql(s"SELECT ST_AsBinary($geogQueryCol) FROM tbl"), Row(wkb))
      // Cast the GEOGRAPHY with fixed SRID to GEOGRAPHY with mixed SRID.
      val castQueryCol = s"$geogQueryCol::GEOGRAPHY(ANY)"
      assertType(s"SELECT $castQueryCol FROM tbl", mixedSridGeographyType)
      checkAnswer(sql(s"SELECT ST_AsBinary($castQueryCol) FROM tbl"), Row(wkb))
    }
  }

  test("Cast GEOMETRY(srid) to GEOMETRY(ANY)") {
    // Test data: WKB representation of POINT(1 2).
    val wkbString = "0101000000000000000000F03F0000000000000040"
    val wkb = Hex.unhex(wkbString.getBytes())
    val wkbLiteral = Literal.create(wkb, BinaryType)

    // Construct the input GEOMETRY expression.
    val geomExpr = ST_GeomFromWKB(wkbLiteral)
    assert(geomExpr.dataType.sameType(defaultGeometryType))
    checkEvaluation(ST_AsBinary(geomExpr), wkb)
    // Cast the GEOMETRY with fixed SRID to GEOMETRY with mixed SRID.
    val castExpr = Cast(geomExpr, mixedSridGeometryType)
    assert(castExpr.dataType.sameType(mixedSridGeometryType))
    checkEvaluation(ST_AsBinary(castExpr), wkb)

    // Construct the input GEOMETRY SQL query, using WKB literal.
    val geomQueryLit: String = s"ST_GeomFromWKB(X'$wkbString')"
    assertType(s"SELECT $geomQueryLit", defaultGeometryType)
    checkAnswer(sql(s"SELECT ST_AsBinary($geomQueryLit)"), Row(wkb))
    // Cast the GEOMETRY with fixed SRID to GEOMETRY with mixed SRID.
    val castQueryLit = s"$geomQueryLit::GEOMETRY(ANY)"
    assertType(s"SELECT $castQueryLit", mixedSridGeometryType)
    checkAnswer(sql(s"SELECT ST_AsBinary($castQueryLit)"), Row(wkb))

    withTable("tbl") {
      // Construct the test table with WKB.
      sql(s"CREATE TABLE tbl (wkb BINARY)")
      sql(s"INSERT INTO tbl VALUES (X'$wkbString')")

      // Construct the input GEOMETRY SQL query, using WKB column.
      val geomQueryCol: String = s"ST_GeomFromWKB(wkb)"
      assertType(s"SELECT $geomQueryCol FROM tbl", defaultGeometryType)
      checkAnswer(sql(s"SELECT ST_AsBinary($geomQueryCol) FROM tbl"), Row(wkb))
      // Cast the GEOMETRY with fixed SRID to GEOMETRY with mixed SRID.
      val castQueryCol = s"$geomQueryCol::GEOMETRY(ANY)"
      assertType(s"SELECT $castQueryCol FROM tbl", mixedSridGeometryType)
      checkAnswer(sql(s"SELECT ST_AsBinary($castQueryCol) FROM tbl"), Row(wkb))
    }
  }

  /** Geospatial type coercion. */

<<<<<<< HEAD
  test("CreateArray with GEOMETRY literals") {
    // Test data: WKB representation of POINT(1 2).
    val wkbString = "0101000000000000000000F03F0000000000000040"
    // Test with literals, using geometries with different SRID values.
    val geom1 = s"ST_GeomFromWKB(X'$wkbString')" // Literal with fixed SRID (0).
    val geometryType1 = GeometryType(0)
    val geom2 = s"$geom1::GEOMETRY(ANY)" // Literal with mixed SRID (ANY).
    val geometryType2 = GeometryType("ANY")
    val geo = "hex(ST_AsBinary(g)), ST_Srid(g)"
    val row = Row(wkbString, 0)

    val testCases = Seq(
      (s"array($geom1)", geometryType1, Seq(row)),
      (s"array($geom2)", geometryType2, Seq(row)),
      (s"array($geom1, $geom1)", geometryType1, Seq(row, row)),
      (s"array($geom2, $geom2)", geometryType2, Seq(row, row)),
      (s"array($geom1, $geom2)", mixedSridGeometryType, Seq(row, row)),
      (s"array($geom2, $geom1)", mixedSridGeometryType, Seq(row, row))
=======
  test("CreateArray with GEOGRAPHY literals") {
    // Test data: WKB representation of POINT(1 2).
    val wkbString = "0101000000000000000000F03F0000000000000040"
    // Test with literals, using geographies with different SRID values.
    val geog1 = s"ST_GeogFromWKB(X'$wkbString')" // Literal with fixed SRID (4326).
    val geographyType1 = GeographyType(4326)
    val geog2 = s"$geog1::GEOGRAPHY(ANY)" // Literal with mixed SRID (ANY).
    val geographyType2 = GeographyType("ANY")
    val geo = "hex(ST_AsBinary(g)), ST_Srid(g)"
    val row = Row(wkbString, 4326)

    val testCases = Seq(
      (s"array($geog1)", geographyType1, Seq(row)),
      (s"array($geog2)", geographyType2, Seq(row)),
      (s"array($geog1, $geog1)", geographyType1, Seq(row, row)),
      (s"array($geog2, $geog2)", geographyType2, Seq(row, row)),
      (s"array($geog1, $geog2)", mixedSridGeographyType, Seq(row, row)),
      (s"array($geog2, $geog1)", mixedSridGeographyType, Seq(row, row))
>>>>>>> b1449658
    )

    for ((expr, expectedType, expectedRows) <- testCases) {
      assertType(
        s"SELECT $expr",
        ArrayType(expectedType)
      )
      checkAnswer(
        sql(s"WITH t AS (SELECT explode($expr) AS g) SELECT $geo FROM t"),
        expectedRows
      )
    }
  }

<<<<<<< HEAD
  test("CreateArray with GEOMETRY columns") {
    // Test data: WKB representation of POINT(1 2).
    val wkbString = "0101000000000000000000F03F0000000000000040"
    // Test with columns, using geometries with different SRID values.
    val geom1 = "ST_GeomFromWKB(wkb)" // Column with fixed SRID (0).
    val geometryType1 = GeometryType(0)
    val geom2 = s"$geom1::GEOMETRY(ANY)" // Column with mixed SRID (ANY).
    val geometryType2 = GeometryType("ANY")
    val geo = "hex(ST_AsBinary(g)), ST_Srid(g)"
    val row = Row(wkbString, 0)

    val testCases = Seq(
      (s"array($geom1)", geometryType1, Seq(row)),
      (s"array($geom2)", geometryType2, Seq(row)),
      (s"array($geom1, $geom1)", geometryType1, Seq(row, row)),
      (s"array($geom2, $geom2)", geometryType2, Seq(row, row)),
      (s"array($geom1, $geom2)", mixedSridGeometryType, Seq(row, row)),
      (s"array($geom2, $geom1)", mixedSridGeometryType, Seq(row, row))
    )

    // Test with literal and column, using geometries with different SRID values.
=======
  test("CreateArray with GEOGRAPHY columns") {
    // Test data: WKB representation of POINT(1 2).
    val wkbString = "0101000000000000000000F03F0000000000000040"
    // Test with columns, using geographies with different SRID values.
    val geog1 = "ST_GeogFromWKB(wkb)" // Column with fixed SRID (4326).
    val geographyType1 = GeographyType(4326)
    val geog2 = s"$geog1::GEOGRAPHY(ANY)" // Column with mixed SRID (ANY).
    val geographyType2 = GeographyType("ANY")
    val geo = "hex(ST_AsBinary(g)), ST_Srid(g)"
    val row = Row(wkbString, 4326)

    val testCases = Seq(
      (s"array($geog1)", geographyType1, Seq(row)),
      (s"array($geog2)", geographyType2, Seq(row)),
      (s"array($geog1, $geog1)", geographyType1, Seq(row, row)),
      (s"array($geog2, $geog2)", geographyType2, Seq(row, row)),
      (s"array($geog1, $geog2)", mixedSridGeographyType, Seq(row, row)),
      (s"array($geog2, $geog1)", mixedSridGeographyType, Seq(row, row))
    )

    // Test with literal and column, using geographies with different SRID values.
>>>>>>> b1449658
    withTable("tbl") {
      // Construct and populate the test table.
      sql("CREATE TABLE tbl (wkb BINARY)")
      sql(s"INSERT INTO tbl VALUES (X'$wkbString')")

      for ((query, expectedType, expectedRows) <- testCases) {
        assertType(
          s"SELECT $query FROM tbl",
          ArrayType(expectedType)
        )
        checkAnswer(
          sql(s"WITH t AS (SELECT explode($query) AS g FROM tbl) SELECT $geo FROM t"),
          expectedRows
        )
      }
    }
  }

<<<<<<< HEAD
  test("NVL with GEOMETRY literals") {
    // Test data: WKB representation of POINT(1 2).
    val wkbString = "0101000000000000000000F03F0000000000000040"
    // Test with literals, using geometries with different SRID values.
    val geom1 = s"ST_GeomFromWKB(X'$wkbString')" // Literal with fixed SRID (0).
    val geometryType1 = GeometryType(0)
    val geom2 = s"$geom1::GEOMETRY(ANY)" // Literal with mixed SRID (ANY).
    val geometryType2 = GeometryType("ANY")
    val geo = "hex(ST_AsBinary(g)), ST_Srid(g)"
    val row = Row(wkbString, 0)

    val testCases = Seq(
      (s"nvl(null, $geom1)", geometryType1, Seq(row)),
      (s"nvl($geom1, null)", geometryType1, Seq(row)),
      (s"nvl(null, $geom2)", geometryType2, Seq(row)),
      (s"nvl($geom2, null)", geometryType2, Seq(row)),
      (s"nvl($geom1, $geom1)", geometryType1, Seq(row)),
      (s"nvl($geom2, $geom2)", geometryType2, Seq(row)),
      (s"nvl($geom1, $geom2)", mixedSridGeometryType, Seq(row)),
      (s"nvl($geom2, $geom1)", mixedSridGeometryType, Seq(row))
=======
  test("NVL with GEOGRAPHY literals") {
    // Test data: WKB representation of POINT(1 2).
    val wkbString = "0101000000000000000000F03F0000000000000040"
    // Test with literals, using geographies with different SRID values.
    val geog1 = s"ST_GeogFromWKB(X'$wkbString')" // Literal with fixed SRID (4326).
    val geographyType1 = GeographyType(4326)
    val geog2 = s"$geog1::GEOGRAPHY(ANY)" // Literal with mixed SRID (ANY).
    val geographyType2 = GeographyType("ANY")
    val geo = "hex(ST_AsBinary(g)), ST_Srid(g)"
    val row = Row(wkbString, 4326)

    val testCases = Seq(
      (s"nvl(null, $geog1)", geographyType1, Seq(row)),
      (s"nvl($geog1, null)", geographyType1, Seq(row)),
      (s"nvl(null, $geog2)", geographyType2, Seq(row)),
      (s"nvl($geog2, null)", geographyType2, Seq(row)),
      (s"nvl($geog1, $geog1)", geographyType1, Seq(row)),
      (s"nvl($geog2, $geog2)", geographyType2, Seq(row)),
      (s"nvl($geog1, $geog2)", mixedSridGeographyType, Seq(row)),
      (s"nvl($geog2, $geog1)", mixedSridGeographyType, Seq(row))
>>>>>>> b1449658
    )

    for ((expr, expectedType, expectedRows) <- testCases) {
      assertType(
        s"SELECT $expr",
        expectedType
      )
      checkAnswer(
        sql(s"WITH t AS (SELECT $expr AS g) SELECT $geo FROM t"),
        expectedRows
      )
    }
  }

<<<<<<< HEAD
  test("NVL with GEOMETRY columns") {
    // Test data: WKB representation of POINT(1 2).
    val wkbString = "0101000000000000000000F03F0000000000000040"
    // Test with columns, using geometries with different SRID values.
    val geom1 = "ST_GeomFromWKB(wkb)" // Column with fixed SRID (0).
    val geometryType1 = GeometryType(0)
    val geom2 = s"$geom1::GEOMETRY(ANY)" // Column with mixed SRID (ANY).
    val geometryType2 = GeometryType("ANY")
    val geo = "hex(ST_AsBinary(g)), ST_Srid(g)"
    val row = Row(wkbString, 0)

    val testCases = Seq(
      (s"nvl(null, $geom1)", geometryType1, Seq(row)),
      (s"nvl($geom1, null)", geometryType1, Seq(row)),
      (s"nvl(null, $geom2)", geometryType2, Seq(row)),
      (s"nvl($geom2, null)", geometryType2, Seq(row)),
      (s"nvl($geom1, $geom1)", geometryType1, Seq(row)),
      (s"nvl($geom2, $geom2)", geometryType2, Seq(row)),
      (s"nvl($geom1, $geom2)", mixedSridGeometryType, Seq(row)),
      (s"nvl($geom2, $geom1)", mixedSridGeometryType, Seq(row))
    )

    // Test with literal and column, using geometries with different SRID values.
=======
  test("NVL with GEOGRAPHY columns") {
    // Test data: WKB representation of POINT(1 2).
    val wkbString = "0101000000000000000000F03F0000000000000040"
    // Test with columns, using geographies with different SRID values.
    val geog1 = "ST_GeogFromWKB(wkb)" // Column with fixed SRID (4326).
    val geographyType1 = GeographyType(4326)
    val geog2 = s"$geog1::GEOGRAPHY(ANY)" // Column with mixed SRID (ANY).
    val geographyType2 = GeographyType("ANY")
    val geo = "hex(ST_AsBinary(g)), ST_Srid(g)"
    val row = Row(wkbString, 4326)

    val testCases = Seq(
      (s"nvl(null, $geog1)", geographyType1, Seq(row)),
      (s"nvl($geog1, null)", geographyType1, Seq(row)),
      (s"nvl(null, $geog2)", geographyType2, Seq(row)),
      (s"nvl($geog2, null)", geographyType2, Seq(row)),
      (s"nvl($geog1, $geog1)", geographyType1, Seq(row)),
      (s"nvl($geog2, $geog2)", geographyType2, Seq(row)),
      (s"nvl($geog1, $geog2)", mixedSridGeographyType, Seq(row)),
      (s"nvl($geog2, $geog1)", mixedSridGeographyType, Seq(row))
    )

    // Test with literal and column, using geographies with different SRID values.
>>>>>>> b1449658
    withTable("tbl") {
      // Construct and populate the test table.
      sql("CREATE TABLE tbl (wkb BINARY)")
      sql(s"INSERT INTO tbl VALUES (X'$wkbString')")

      for ((query, expectedType, expectedRows) <- testCases) {
        assertType(
          s"SELECT $query FROM tbl",
          expectedType
        )
        checkAnswer(
          sql(s"WITH t AS (SELECT $query AS g FROM tbl) SELECT $geo FROM t"),
          expectedRows
        )
      }
    }
  }

  /** ST reader/writer expressions. */

  test("ST_AsBinary") {
    // Test data: WKB representation of POINT(1 2).
    val wkb = Hex.unhex("0101000000000000000000F03F0000000000000040".getBytes())
    val wkbLiteral = Literal.create(wkb, BinaryType)
    // ST_GeogFromWKB and ST_AsBinary.
    val geographyExpression = ST_GeogFromWKB(wkbLiteral)
    assert(geographyExpression.dataType.sameType(defaultGeographyType))
    checkEvaluation(ST_AsBinary(geographyExpression), wkb)
    // ST_GeomFromWKB and ST_AsBinary.
    val geometryExpression = ST_GeomFromWKB(wkbLiteral)
    assert(geometryExpression.dataType.sameType(defaultGeometryType))
    checkEvaluation(ST_AsBinary(geometryExpression), wkb)
  }

  /** ST accessor expressions. */

  test("ST_Srid") {
    // Test data: WKB representation of POINT(1 2).
    val wkb = Hex.unhex("0101000000000000000000F03F0000000000000040".getBytes())
    val wkbLiteral = Literal.create(wkb, BinaryType)

    // ST_Srid with GEOGRAPHY.
    val geographyExpression = ST_GeogFromWKB(wkbLiteral)
    val stSridGeography = ST_Srid(geographyExpression)
    assert(stSridGeography.dataType.sameType(IntegerType))
    checkEvaluation(stSridGeography, defaultGeographySrid)
    // Test NULL handling.
    val nullGeographyLiteral = Literal.create(null, defaultGeographyType)
    val stSridGeographyNull = ST_Srid(nullGeographyLiteral)
    assert(stSridGeographyNull.dataType.sameType(IntegerType))
    checkEvaluation(stSridGeographyNull, null)

    // ST_Srid with GEOMETRY.
    val geometryExpression = ST_GeomFromWKB(wkbLiteral)
    val stSridGeometry = ST_Srid(geometryExpression)
    assert(stSridGeometry.dataType.sameType(IntegerType))
    checkEvaluation(stSridGeometry, defaultGeometrySrid)
    // Test NULL handling.
    val nullGeometryLiteral = Literal.create(null, defaultGeometryType)
    val stSridGeometryNull = ST_Srid(nullGeometryLiteral)
    assert(stSridGeometryNull.dataType.sameType(IntegerType))
    checkEvaluation(stSridGeometryNull, null)
  }

  /** ST modifier expressions. */

  test("ST_SetSrid - expressions") {
    // Test data: WKB representation of POINT(1 2).
    val wkbString = "0101000000000000000000F03F0000000000000040"
    val wkb = Hex.unhex(wkbString.getBytes())
    val wkbLiteral = Literal.create(wkb, BinaryType)
    val geographyLiteral = ST_GeogFromWKB(wkbLiteral)
    val nullGeographyLiteral = Literal.create(null, defaultGeographyType)
    val geometryLiteral = ST_GeomFromWKB(wkbLiteral)
    val nullGeometryLiteral = Literal.create(null, defaultGeometryType)
    val srid = 4326
    val sridLiteral = Literal.create(srid, IntegerType)
    val nullSridLiteral = Literal.create(null, IntegerType)
    val invalidSrid = 9999
    val invalidSridLiteral = Literal.create(9999, IntegerType)

    // ST_SetSrid on GEOGRAPHY expression.
    val geogLit = ST_SetSrid(geographyLiteral, sridLiteral)
    assert(geogLit.dataType.sameType(GeographyType(srid)))
    checkEvaluation(ST_AsBinary(geogLit), wkb)
    val geogLitSrid = ST_Srid(geogLit)
    assert(geogLitSrid.dataType.sameType(IntegerType))
    checkEvaluation(geogLitSrid, srid)
    // Test NULL handling on GEOGRAPHY.
    val nullGeog = ST_SetSrid(nullGeographyLiteral, sridLiteral)
    assert(nullGeog.dataType.sameType(GeographyType(srid)))
    checkEvaluation(nullGeog, null)
    val geogNullSrid = ST_SetSrid(geographyLiteral, nullSridLiteral)
    assert(geogNullSrid.dataType.sameType(GeographyType("ANY")))
    checkEvaluation(geogNullSrid, null)
    // Test error handling for invalid SRID.
    val geogInvalidSrid = ST_SetSrid(geographyLiteral, invalidSridLiteral)
    checkError(
      exception = intercept[SparkIllegalArgumentException] {
        geogInvalidSrid.eval()
      },
      condition = "ST_INVALID_SRID_VALUE",
      parameters = Map("srid" -> s"$invalidSrid")
    )

    // ST_SetSrid on GEOMETRY expression.
    val geomLit = ST_SetSrid(geometryLiteral, sridLiteral)
    assert(geomLit.dataType.sameType(GeometryType(srid)))
    checkEvaluation(ST_AsBinary(geomLit), wkb)
    val geomLitSrid = ST_Srid(geomLit)
    assert(geomLitSrid.dataType.sameType(IntegerType))
    checkEvaluation(geomLitSrid, srid)
    // Test NULL handling on GEOMETRY.
    val nullGeom = ST_SetSrid(nullGeometryLiteral, sridLiteral)
    assert(nullGeom.dataType.sameType(GeometryType(srid)))
    checkEvaluation(nullGeom, null)
    val geomNullSrid = ST_SetSrid(geometryLiteral, nullSridLiteral)
    assert(geomNullSrid.dataType.sameType(GeometryType("ANY")))
    checkEvaluation(geomNullSrid, null)
    // Test error handling for invalid SRID.
    val geomInvalidSrid = ST_SetSrid(geometryLiteral, invalidSridLiteral)
    checkError(
      exception = intercept[SparkIllegalArgumentException] {
        geomInvalidSrid.eval()
      },
      condition = "ST_INVALID_SRID_VALUE",
      parameters = Map("srid" -> s"$invalidSrid")
    )
  }

  test("ST_SetSrid - columns") {
    // Test data: WKB representation of POINT(1 2).
    val wkbString = "0101000000000000000000F03F0000000000000040"
    val srid = 4326

    withTable("tbl") {
      // Construct the test table.
      sql(s"CREATE TABLE tbl (wkb BINARY, srid INT)")
      sql(s"INSERT INTO tbl VALUES (X'$wkbString', $srid)")

      // ST_SetSrid on GEOGRAPHY column value, with SRID column value.
      val geogColSridCol = "ST_SetSrid(ST_GeogFromWKB(wkb), srid)"
      assertType(s"SELECT $geogColSridCol FROM tbl", GeographyType("ANY"))
      assertType(s"SELECT ST_Srid($geogColSridCol) FROM tbl", IntegerType)
      checkAnswer(sql(s"SELECT ST_Srid($geogColSridCol) FROM tbl"), Row(srid))
      // ST_SetSrid on GEOMETRY column value, with SRID column value.
      val geomColSridCol = "ST_SetSrid(ST_GeomFromWKB(wkb), srid)"
      assertType(s"SELECT $geomColSridCol FROM tbl", GeometryType("ANY"))
      assertType(s"SELECT ST_Srid($geomColSridCol) FROM tbl", IntegerType)
      checkAnswer(sql(s"SELECT ST_Srid($geomColSridCol) FROM tbl"), Row(srid))

      // ST_SetSrid on GEOGRAPHY literal value, with SRID column value.
      val geogLitSridCol = s"ST_SetSrid(ST_GeogFromWKB(X'$wkbString'), srid)"
      assertType(s"SELECT $geogLitSridCol FROM tbl", GeographyType("ANY"))
      assertType(s"SELECT ST_Srid($geogLitSridCol) FROM tbl", IntegerType)
      checkAnswer(sql(s"SELECT ST_Srid($geogLitSridCol) FROM tbl"), Row(srid))
      // ST_SetSrid on GEOMETRY literal value, with SRID column value.
      val geomLitSridCol = s"ST_SetSrid(ST_GeomFromWKB(X'$wkbString'), srid)"
      assertType(s"SELECT $geomLitSridCol FROM tbl", GeometryType("ANY"))
      assertType(s"SELECT ST_Srid($geomLitSridCol) FROM tbl", IntegerType)
      checkAnswer(sql(s"SELECT ST_Srid($geomLitSridCol) FROM tbl"), Row(srid))

      // ST_SetSrid on GEOGRAPHY column value, with SRID literal.
      val geogColSridLit = s"ST_SetSrid(ST_GeogFromWKB(wkb), $srid)"
      assertType(s"SELECT $geogColSridLit FROM tbl", GeographyType(srid))
      assertType(s"SELECT ST_Srid($geogColSridLit) FROM tbl", IntegerType)
      checkAnswer(sql(s"SELECT ST_Srid($geogColSridLit) FROM tbl"), Row(srid))
      // ST_SetSrid on GEOMETRY column value, with SRID literal.
      val geomColSridLit = s"ST_SetSrid(ST_GeomFromWKB(wkb), $srid)"
      assertType(s"SELECT $geomColSridLit FROM tbl", GeometryType(srid))
      assertType(s"SELECT ST_Srid($geomColSridLit) FROM tbl", IntegerType)
      checkAnswer(sql(s"SELECT ST_Srid($geomColSridLit) FROM tbl"), Row(srid))

      // ST_SetSrid on GEOGRAPHY literal value, with SRID literal.
      val geogLitSridLit = s"ST_SetSrid(ST_GeogFromWKB(X'$wkbString'), $srid)"
      assertType(s"SELECT $geogLitSridLit FROM tbl", GeographyType(srid))
      assertType(s"SELECT ST_Srid($geogLitSridLit) FROM tbl", IntegerType)
      checkAnswer(sql(s"SELECT ST_Srid($geogLitSridLit) FROM tbl"), Row(srid))
      // ST_SetSrid on GEOMETRY literal value, with SRID literal.
      val geomLitSridLit = s"ST_SetSrid(ST_GeomFromWKB(X'$wkbString'), $srid)"
      assertType(s"SELECT $geomLitSridLit FROM tbl", GeometryType(srid))
      assertType(s"SELECT ST_Srid($geomLitSridLit) FROM tbl", IntegerType)
      checkAnswer(sql(s"SELECT ST_Srid($geomLitSridLit) FROM tbl"), Row(srid))
    }
  }

}<|MERGE_RESOLUTION|>--- conflicted
+++ resolved
@@ -125,7 +125,152 @@
 
   /** Geospatial type coercion. */
 
-<<<<<<< HEAD
+  test("CreateArray with GEOGRAPHY literals") {
+    // Test data: WKB representation of POINT(1 2).
+    val wkbString = "0101000000000000000000F03F0000000000000040"
+    // Test with literals, using geographies with different SRID values.
+    val geog1 = s"ST_GeogFromWKB(X'$wkbString')" // Literal with fixed SRID (4326).
+    val geographyType1 = GeographyType(4326)
+    val geog2 = s"$geog1::GEOGRAPHY(ANY)" // Literal with mixed SRID (ANY).
+    val geographyType2 = GeographyType("ANY")
+    val geo = "hex(ST_AsBinary(g)), ST_Srid(g)"
+    val row = Row(wkbString, 4326)
+
+    val testCases = Seq(
+      (s"array($geog1)", geographyType1, Seq(row)),
+      (s"array($geog2)", geographyType2, Seq(row)),
+      (s"array($geog1, $geog1)", geographyType1, Seq(row, row)),
+      (s"array($geog2, $geog2)", geographyType2, Seq(row, row)),
+      (s"array($geog1, $geog2)", mixedSridGeographyType, Seq(row, row)),
+      (s"array($geog2, $geog1)", mixedSridGeographyType, Seq(row, row))
+    )
+
+    for ((expr, expectedType, expectedRows) <- testCases) {
+      assertType(
+        s"SELECT $expr",
+        ArrayType(expectedType)
+      )
+      checkAnswer(
+        sql(s"WITH t AS (SELECT explode($expr) AS g) SELECT $geo FROM t"),
+        expectedRows
+      )
+    }
+  }
+
+  test("CreateArray with GEOGRAPHY columns") {
+    // Test data: WKB representation of POINT(1 2).
+    val wkbString = "0101000000000000000000F03F0000000000000040"
+    // Test with columns, using geographies with different SRID values.
+    val geog1 = "ST_GeogFromWKB(wkb)" // Column with fixed SRID (4326).
+    val geographyType1 = GeographyType(4326)
+    val geog2 = s"$geog1::GEOGRAPHY(ANY)" // Column with mixed SRID (ANY).
+    val geographyType2 = GeographyType("ANY")
+    val geo = "hex(ST_AsBinary(g)), ST_Srid(g)"
+    val row = Row(wkbString, 4326)
+
+    val testCases = Seq(
+      (s"array($geog1)", geographyType1, Seq(row)),
+      (s"array($geog2)", geographyType2, Seq(row)),
+      (s"array($geog1, $geog1)", geographyType1, Seq(row, row)),
+      (s"array($geog2, $geog2)", geographyType2, Seq(row, row)),
+      (s"array($geog1, $geog2)", mixedSridGeographyType, Seq(row, row)),
+      (s"array($geog2, $geog1)", mixedSridGeographyType, Seq(row, row))
+    )
+
+    // Test with literal and column, using geographies with different SRID values.
+    withTable("tbl") {
+      // Construct and populate the test table.
+      sql("CREATE TABLE tbl (wkb BINARY)")
+      sql(s"INSERT INTO tbl VALUES (X'$wkbString')")
+
+      for ((query, expectedType, expectedRows) <- testCases) {
+        assertType(
+          s"SELECT $query FROM tbl",
+          ArrayType(expectedType)
+        )
+        checkAnswer(
+          sql(s"WITH t AS (SELECT explode($query) AS g FROM tbl) SELECT $geo FROM t"),
+          expectedRows
+        )
+      }
+    }
+  }
+
+  test("NVL with GEOGRAPHY literals") {
+    // Test data: WKB representation of POINT(1 2).
+    val wkbString = "0101000000000000000000F03F0000000000000040"
+    // Test with literals, using geographies with different SRID values.
+    val geog1 = s"ST_GeogFromWKB(X'$wkbString')" // Literal with fixed SRID (4326).
+    val geographyType1 = GeographyType(4326)
+    val geog2 = s"$geog1::GEOGRAPHY(ANY)" // Literal with mixed SRID (ANY).
+    val geographyType2 = GeographyType("ANY")
+    val geo = "hex(ST_AsBinary(g)), ST_Srid(g)"
+    val row = Row(wkbString, 4326)
+
+    val testCases = Seq(
+      (s"nvl(null, $geog1)", geographyType1, Seq(row)),
+      (s"nvl($geog1, null)", geographyType1, Seq(row)),
+      (s"nvl(null, $geog2)", geographyType2, Seq(row)),
+      (s"nvl($geog2, null)", geographyType2, Seq(row)),
+      (s"nvl($geog1, $geog1)", geographyType1, Seq(row)),
+      (s"nvl($geog2, $geog2)", geographyType2, Seq(row)),
+      (s"nvl($geog1, $geog2)", mixedSridGeographyType, Seq(row)),
+      (s"nvl($geog2, $geog1)", mixedSridGeographyType, Seq(row))
+    )
+
+    for ((expr, expectedType, expectedRows) <- testCases) {
+      assertType(
+        s"SELECT $expr",
+        expectedType
+      )
+      checkAnswer(
+        sql(s"WITH t AS (SELECT $expr AS g) SELECT $geo FROM t"),
+        expectedRows
+      )
+    }
+  }
+
+  test("NVL with GEOGRAPHY columns") {
+    // Test data: WKB representation of POINT(1 2).
+    val wkbString = "0101000000000000000000F03F0000000000000040"
+    // Test with columns, using geographies with different SRID values.
+    val geog1 = "ST_GeogFromWKB(wkb)" // Column with fixed SRID (4326).
+    val geographyType1 = GeographyType(4326)
+    val geog2 = s"$geog1::GEOGRAPHY(ANY)" // Column with mixed SRID (ANY).
+    val geographyType2 = GeographyType("ANY")
+    val geo = "hex(ST_AsBinary(g)), ST_Srid(g)"
+    val row = Row(wkbString, 4326)
+
+    val testCases = Seq(
+      (s"nvl(null, $geog1)", geographyType1, Seq(row)),
+      (s"nvl($geog1, null)", geographyType1, Seq(row)),
+      (s"nvl(null, $geog2)", geographyType2, Seq(row)),
+      (s"nvl($geog2, null)", geographyType2, Seq(row)),
+      (s"nvl($geog1, $geog1)", geographyType1, Seq(row)),
+      (s"nvl($geog2, $geog2)", geographyType2, Seq(row)),
+      (s"nvl($geog1, $geog2)", mixedSridGeographyType, Seq(row)),
+      (s"nvl($geog2, $geog1)", mixedSridGeographyType, Seq(row))
+    )
+
+    // Test with literal and column, using geographies with different SRID values.
+    withTable("tbl") {
+      // Construct and populate the test table.
+      sql("CREATE TABLE tbl (wkb BINARY)")
+      sql(s"INSERT INTO tbl VALUES (X'$wkbString')")
+
+      for ((query, expectedType, expectedRows) <- testCases) {
+        assertType(
+          s"SELECT $query FROM tbl",
+          expectedType
+        )
+        checkAnswer(
+          sql(s"WITH t AS (SELECT $query AS g FROM tbl) SELECT $geo FROM t"),
+          expectedRows
+        )
+      }
+    }
+  }
+
   test("CreateArray with GEOMETRY literals") {
     // Test data: WKB representation of POINT(1 2).
     val wkbString = "0101000000000000000000F03F0000000000000040"
@@ -144,26 +289,6 @@
       (s"array($geom2, $geom2)", geometryType2, Seq(row, row)),
       (s"array($geom1, $geom2)", mixedSridGeometryType, Seq(row, row)),
       (s"array($geom2, $geom1)", mixedSridGeometryType, Seq(row, row))
-=======
-  test("CreateArray with GEOGRAPHY literals") {
-    // Test data: WKB representation of POINT(1 2).
-    val wkbString = "0101000000000000000000F03F0000000000000040"
-    // Test with literals, using geographies with different SRID values.
-    val geog1 = s"ST_GeogFromWKB(X'$wkbString')" // Literal with fixed SRID (4326).
-    val geographyType1 = GeographyType(4326)
-    val geog2 = s"$geog1::GEOGRAPHY(ANY)" // Literal with mixed SRID (ANY).
-    val geographyType2 = GeographyType("ANY")
-    val geo = "hex(ST_AsBinary(g)), ST_Srid(g)"
-    val row = Row(wkbString, 4326)
-
-    val testCases = Seq(
-      (s"array($geog1)", geographyType1, Seq(row)),
-      (s"array($geog2)", geographyType2, Seq(row)),
-      (s"array($geog1, $geog1)", geographyType1, Seq(row, row)),
-      (s"array($geog2, $geog2)", geographyType2, Seq(row, row)),
-      (s"array($geog1, $geog2)", mixedSridGeographyType, Seq(row, row)),
-      (s"array($geog2, $geog1)", mixedSridGeographyType, Seq(row, row))
->>>>>>> b1449658
     )
 
     for ((expr, expectedType, expectedRows) <- testCases) {
@@ -178,7 +303,6 @@
     }
   }
 
-<<<<<<< HEAD
   test("CreateArray with GEOMETRY columns") {
     // Test data: WKB representation of POINT(1 2).
     val wkbString = "0101000000000000000000F03F0000000000000040"
@@ -200,29 +324,6 @@
     )
 
     // Test with literal and column, using geometries with different SRID values.
-=======
-  test("CreateArray with GEOGRAPHY columns") {
-    // Test data: WKB representation of POINT(1 2).
-    val wkbString = "0101000000000000000000F03F0000000000000040"
-    // Test with columns, using geographies with different SRID values.
-    val geog1 = "ST_GeogFromWKB(wkb)" // Column with fixed SRID (4326).
-    val geographyType1 = GeographyType(4326)
-    val geog2 = s"$geog1::GEOGRAPHY(ANY)" // Column with mixed SRID (ANY).
-    val geographyType2 = GeographyType("ANY")
-    val geo = "hex(ST_AsBinary(g)), ST_Srid(g)"
-    val row = Row(wkbString, 4326)
-
-    val testCases = Seq(
-      (s"array($geog1)", geographyType1, Seq(row)),
-      (s"array($geog2)", geographyType2, Seq(row)),
-      (s"array($geog1, $geog1)", geographyType1, Seq(row, row)),
-      (s"array($geog2, $geog2)", geographyType2, Seq(row, row)),
-      (s"array($geog1, $geog2)", mixedSridGeographyType, Seq(row, row)),
-      (s"array($geog2, $geog1)", mixedSridGeographyType, Seq(row, row))
-    )
-
-    // Test with literal and column, using geographies with different SRID values.
->>>>>>> b1449658
     withTable("tbl") {
       // Construct and populate the test table.
       sql("CREATE TABLE tbl (wkb BINARY)")
@@ -241,7 +342,6 @@
     }
   }
 
-<<<<<<< HEAD
   test("NVL with GEOMETRY literals") {
     // Test data: WKB representation of POINT(1 2).
     val wkbString = "0101000000000000000000F03F0000000000000040"
@@ -262,28 +362,6 @@
       (s"nvl($geom2, $geom2)", geometryType2, Seq(row)),
       (s"nvl($geom1, $geom2)", mixedSridGeometryType, Seq(row)),
       (s"nvl($geom2, $geom1)", mixedSridGeometryType, Seq(row))
-=======
-  test("NVL with GEOGRAPHY literals") {
-    // Test data: WKB representation of POINT(1 2).
-    val wkbString = "0101000000000000000000F03F0000000000000040"
-    // Test with literals, using geographies with different SRID values.
-    val geog1 = s"ST_GeogFromWKB(X'$wkbString')" // Literal with fixed SRID (4326).
-    val geographyType1 = GeographyType(4326)
-    val geog2 = s"$geog1::GEOGRAPHY(ANY)" // Literal with mixed SRID (ANY).
-    val geographyType2 = GeographyType("ANY")
-    val geo = "hex(ST_AsBinary(g)), ST_Srid(g)"
-    val row = Row(wkbString, 4326)
-
-    val testCases = Seq(
-      (s"nvl(null, $geog1)", geographyType1, Seq(row)),
-      (s"nvl($geog1, null)", geographyType1, Seq(row)),
-      (s"nvl(null, $geog2)", geographyType2, Seq(row)),
-      (s"nvl($geog2, null)", geographyType2, Seq(row)),
-      (s"nvl($geog1, $geog1)", geographyType1, Seq(row)),
-      (s"nvl($geog2, $geog2)", geographyType2, Seq(row)),
-      (s"nvl($geog1, $geog2)", mixedSridGeographyType, Seq(row)),
-      (s"nvl($geog2, $geog1)", mixedSridGeographyType, Seq(row))
->>>>>>> b1449658
     )
 
     for ((expr, expectedType, expectedRows) <- testCases) {
@@ -298,7 +376,6 @@
     }
   }
 
-<<<<<<< HEAD
   test("NVL with GEOMETRY columns") {
     // Test data: WKB representation of POINT(1 2).
     val wkbString = "0101000000000000000000F03F0000000000000040"
@@ -322,31 +399,6 @@
     )
 
     // Test with literal and column, using geometries with different SRID values.
-=======
-  test("NVL with GEOGRAPHY columns") {
-    // Test data: WKB representation of POINT(1 2).
-    val wkbString = "0101000000000000000000F03F0000000000000040"
-    // Test with columns, using geographies with different SRID values.
-    val geog1 = "ST_GeogFromWKB(wkb)" // Column with fixed SRID (4326).
-    val geographyType1 = GeographyType(4326)
-    val geog2 = s"$geog1::GEOGRAPHY(ANY)" // Column with mixed SRID (ANY).
-    val geographyType2 = GeographyType("ANY")
-    val geo = "hex(ST_AsBinary(g)), ST_Srid(g)"
-    val row = Row(wkbString, 4326)
-
-    val testCases = Seq(
-      (s"nvl(null, $geog1)", geographyType1, Seq(row)),
-      (s"nvl($geog1, null)", geographyType1, Seq(row)),
-      (s"nvl(null, $geog2)", geographyType2, Seq(row)),
-      (s"nvl($geog2, null)", geographyType2, Seq(row)),
-      (s"nvl($geog1, $geog1)", geographyType1, Seq(row)),
-      (s"nvl($geog2, $geog2)", geographyType2, Seq(row)),
-      (s"nvl($geog1, $geog2)", mixedSridGeographyType, Seq(row)),
-      (s"nvl($geog2, $geog1)", mixedSridGeographyType, Seq(row))
-    )
-
-    // Test with literal and column, using geographies with different SRID values.
->>>>>>> b1449658
     withTable("tbl") {
       // Construct and populate the test table.
       sql("CREATE TABLE tbl (wkb BINARY)")
