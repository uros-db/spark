--- conflicted
+++ resolved
@@ -81,15 +81,10 @@
         missing_in_py = jvm_fn_set.difference(py_fn_set)
 
         # Functions that we expect to be missing in python until they are added to pyspark
-<<<<<<< HEAD
         expected_missing_in_py = set(
             # TODO(SPARK-53108): Implement the time_diff function in Python
-            # TODO(SPARK-53107): Implement the time_trunc function in Python
-            ["time_diff", "time_trunc"]
-        )
-=======
-        expected_missing_in_py = set()
->>>>>>> 26dbf651
+            ["time_diff"]
+        )
 
         self.assertEqual(
             expected_missing_in_py, missing_in_py, "Missing functions in pyspark not as expected"
