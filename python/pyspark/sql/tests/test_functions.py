#
# Licensed to the Apache Software Foundation (ASF) under one or more
# contributor license agreements.  See the NOTICE file distributed with
# this work for additional information regarding copyright ownership.
# The ASF licenses this file to You under the Apache License, Version 2.0
# (the "License"); you may not use this file except in compliance with
# the License.  You may obtain a copy of the License at
#
#    http://www.apache.org/licenses/LICENSE-2.0
#
# Unless required by applicable law or agreed to in writing, software
# distributed under the License is distributed on an "AS IS" BASIS,
# WITHOUT WARRANTIES OR CONDITIONS OF ANY KIND, either express or implied.
# See the License for the specific language governing permissions and
# limitations under the License.
#

from contextlib import redirect_stdout
import datetime
from enum import Enum
from inspect import getmembers, isfunction, isclass
import io
from itertools import chain
import math
import re
import unittest

from pyspark.errors import PySparkTypeError, PySparkValueError, SparkRuntimeException
from pyspark.sql import Row, Window, functions as F, types
from pyspark.sql.avro.functions import from_avro, to_avro
from pyspark.sql.column import Column
from pyspark.sql.functions.builtin import nullifzero, randstr, uniform, zeroifnull
from pyspark.sql.types import StructType, StructField, StringType
from pyspark.testing.sqlutils import ReusedSQLTestCase, SQLTestUtils
from pyspark.testing.utils import have_numpy, assertDataFrameEqual


class FunctionsTestsMixin:
    def test_function_parity(self):
        # This test compares the available list of functions in pyspark.sql.functions with those
        # available in the Scala/Java DataFrame API in org.apache.spark.sql.functions.
        #
        # NOTE FOR DEVELOPERS:
        # If this test fails one of the following needs to happen
        # * If a function was added to org.apache.spark.sql.functions it either needs to be added to
        #     pyspark.sql.functions or added to the below expected_missing_in_py set.
        # * If a function was added to pyspark.sql.functions that was already in
        #     org.apache.spark.sql.functions then it needs to be removed from expected_missing_in_py
        #     below. If the function has a different name it needs to be added to py_equiv_jvm
        #     mapping.
        # * If it's not related to an added/removed function then likely the exclusion list
        #     jvm_excluded_fn needs to be updated.

        jvm_fn_set = {name for (name, value) in getmembers(self.sc._jvm.functions)}
        py_fn_set = {name for (name, value) in getmembers(F, isfunction) if name[0] != "_"}

        # Functions on the JVM side we do not expect to be available in python because they are
        # depreciated, irrelevant to python, or have equivalents.
        jvm_excluded_fn = [
            "callUDF",  # depreciated, use call_udf
            "typedlit",  # Scala only
            "typedLit",  # Scala only
            "monotonicallyIncreasingId",  # depreciated, use monotonically_increasing_id
            "not",  # equivalent to python ~expression
            "any",  # equivalent to python ~some
            "len",  # equivalent to python ~length
            "udaf",  # used for creating UDAF's which are not supported in PySpark
            "partitioning$",  # partitioning expressions for DSv2
        ]

        jvm_fn_set.difference_update(jvm_excluded_fn)

        # For functions that are named differently in pyspark this is the mapping of their
        # python name to the JVM equivalent
        py_equiv_jvm = {"create_map": "map"}
        for py_name, jvm_name in py_equiv_jvm.items():
            if py_name in py_fn_set:
                py_fn_set.remove(py_name)
                py_fn_set.add(jvm_name)

        missing_in_py = jvm_fn_set.difference(py_fn_set)

        # Functions that we expect to be missing in python until they are added to pyspark
        expected_missing_in_py = set(
<<<<<<< HEAD
            ["current_time"]  # TODO(SPARK-52889): @uros-db is addressing this separately.
=======
            # TODO(SPARK-52888): Implement the make_time function in Python
            ["make_time"]
>>>>>>> 77dc7f3d
        )

        self.assertEqual(
            expected_missing_in_py, missing_in_py, "Missing functions in pyspark not as expected"
        )

    def test_wildcard_import(self):
        all_set = set(F.__all__)

        # {
        #     "abs",
        #     "acos",
        #     "acosh",
        #     "add_months",
        #     "aes_decrypt",
        #     "aes_encrypt",
        #     ...,
        # }
        fn_set = {
            name
            for (name, value) in getmembers(F, isfunction)
            if name[0] != "_" and value.__module__ != "typing"
        }

        deprecated_fn_list = [
            "approxCountDistinct",  # deprecated
            "bitwiseNOT",  # deprecated
            "countDistinct",  # deprecated
            "chr",  # name conflict with builtin function
            "random",  # name conflict with builtin function
            "shiftLeft",  # deprecated
            "shiftRight",  # deprecated
            "shiftRightUnsigned",  # deprecated
            "sumDistinct",  # deprecated
            "toDegrees",  # deprecated
            "toRadians",  # deprecated
            "uuid",  # name conflict with builtin module
        ]
        unregistered_fn_list = [
            "chr",  # name conflict with builtin function
            "random",  # name conflict with builtin function
            "uuid",  # name conflict with builtin module
        ]
        expected_fn_all_diff = set(deprecated_fn_list + unregistered_fn_list)
        self.assertEqual(expected_fn_all_diff, fn_set - all_set)

        # {
        #     "AnalyzeArgument",
        #     "AnalyzeResult",
        #     ...,
        #     "UserDefinedFunction",
        #     "UserDefinedTableFunction",
        # }
        clz_set = {
            name
            for (name, value) in getmembers(F, isclass)
            if name[0] != "_" and value.__module__ != "typing"
        }

        expected_clz_all_diff = {
            "ArrayType",  # should be imported from pyspark.sql.types
            "ByteType",  # should be imported from pyspark.sql.types
            "Column",  # should be imported from pyspark.sql
            "DataType",  # should be imported from pyspark.sql.types
            "NumericType",  # should be imported from pyspark.sql.types
            "PySparkTypeError",  # should be imported from pyspark.errors
            "PySparkValueError",  # should be imported from pyspark.errors
            "StringType",  # should be imported from pyspark.sql.types
            "StructType",  # should be imported from pyspark.sql.types
        }
        self.assertEqual(expected_clz_all_diff, clz_set - all_set)

        unknonw_set = all_set - (fn_set | clz_set)
        self.assertEqual(unknonw_set, set())

    def test_explode(self):
        d = [
            Row(a=1, intlist=[1, 2, 3], mapfield={"a": "b"}),
            Row(a=1, intlist=[], mapfield={}),
            Row(a=1, intlist=None, mapfield=None),
        ]
        data = self.spark.createDataFrame(d)

        result = data.select(F.explode(data.intlist).alias("a")).select("a").collect()
        self.assertEqual(result[0][0], 1)
        self.assertEqual(result[1][0], 2)
        self.assertEqual(result[2][0], 3)

        result = data.select(F.explode(data.mapfield).alias("a", "b")).select("a", "b").collect()
        self.assertEqual(result[0][0], "a")
        self.assertEqual(result[0][1], "b")

        result = [tuple(x) for x in data.select(F.posexplode_outer("intlist")).collect()]
        self.assertEqual(result, [(0, 1), (1, 2), (2, 3), (None, None), (None, None)])

        result = [tuple(x) for x in data.select(F.posexplode_outer("mapfield")).collect()]
        self.assertEqual(result, [(0, "a", "b"), (None, None, None), (None, None, None)])

        result = [x[0] for x in data.select(F.explode_outer("intlist")).collect()]
        self.assertEqual(result, [1, 2, 3, None, None])

        result = [tuple(x) for x in data.select(F.explode_outer("mapfield")).collect()]
        self.assertEqual(result, [("a", "b"), (None, None), (None, None)])

    def test_inline(self):
        d = [
            Row(structlist=[Row(b=1, c=2), Row(b=3, c=4)]),
            Row(structlist=[Row(b=None, c=5), None]),
            Row(structlist=[]),
        ]
        data = self.spark.createDataFrame(d)

        result = [tuple(x) for x in data.select(F.inline(data.structlist)).collect()]
        self.assertEqual(result, [(1, 2), (3, 4), (None, 5), (None, None)])

        result = [tuple(x) for x in data.select(F.inline_outer(data.structlist)).collect()]
        self.assertEqual(result, [(1, 2), (3, 4), (None, 5), (None, None), (None, None)])

    def test_basic_functions(self):
        rdd = self.sc.parallelize(['{"foo":"bar"}', '{"foo":"baz"}'])
        df = self.spark.read.json(rdd)
        df.count()
        df.collect()
        df.schema

        # cache and checkpoint
        self.assertFalse(df.is_cached)
        df.persist()
        df.unpersist(True)
        df.cache()
        self.assertTrue(df.is_cached)
        self.assertEqual(2, df.count())

        with self.tempView("temp"):
            df.createOrReplaceTempView("temp")
            df = self.spark.sql("select foo from temp")
            df.count()
            df.collect()

    def test_corr(self):
        df = self.spark.createDataFrame([Row(a=i, b=math.sqrt(i)) for i in range(10)])
        corr = df.stat.corr("a", "b")
        self.assertTrue(abs(corr - 0.95734012) < 1e-6)

    def test_sampleby(self):
        df = self.spark.createDataFrame([Row(a=i, b=(i % 3)) for i in range(100)])
        sampled = df.stat.sampleBy("b", fractions={0: 0.5, 1: 0.5}, seed=0)
        self.assertTrue(35 <= sampled.count() <= 36)

        with self.assertRaises(PySparkTypeError) as pe:
            df.sampleBy(10, fractions={0: 0.5, 1: 0.5})

        self.check_error(
            exception=pe.exception,
            errorClass="NOT_COLUMN_OR_STR",
            messageParameters={"arg_name": "col", "arg_type": "int"},
        )

        with self.assertRaises(PySparkTypeError) as pe:
            df.sampleBy("b", fractions=[0.5, 0.5])

        self.check_error(
            exception=pe.exception,
            errorClass="NOT_DICT",
            messageParameters={"arg_name": "fractions", "arg_type": "list"},
        )

        with self.assertRaises(PySparkTypeError) as pe:
            df.sampleBy("b", fractions={None: 0.5, 1: 0.5})

        self.check_error(
            exception=pe.exception,
            errorClass="DISALLOWED_TYPE_FOR_CONTAINER",
            messageParameters={
                "arg_name": "fractions",
                "arg_type": "dict",
                "allowed_types": "float, int, str",
                "item_type": "NoneType",
            },
        )

    def test_cov(self):
        df = self.spark.createDataFrame([Row(a=i, b=2 * i) for i in range(10)])
        cov = df.stat.cov("a", "b")
        self.assertTrue(abs(cov - 55.0 / 3) < 1e-6)

        with self.assertRaises(PySparkTypeError) as pe:
            df.stat.cov(10, "b")

        self.check_error(
            exception=pe.exception,
            errorClass="NOT_STR",
            messageParameters={"arg_name": "col1", "arg_type": "int"},
        )

        with self.assertRaises(PySparkTypeError) as pe:
            df.stat.cov("a", True)

        self.check_error(
            exception=pe.exception,
            errorClass="NOT_STR",
            messageParameters={"arg_name": "col2", "arg_type": "bool"},
        )

    def test_crosstab(self):
        df = self.spark.createDataFrame([Row(a=i % 3, b=i % 2) for i in range(1, 7)])
        ct = df.stat.crosstab("a", "b").collect()
        ct = sorted(ct, key=lambda x: x[0])
        for i, row in enumerate(ct):
            self.assertEqual(row[0], str(i))
            self.assertTrue(row[1], 1)
            self.assertTrue(row[2], 1)

    def test_math_functions(self):
        df = self.spark.createDataFrame([Row(a=i, b=2 * i) for i in range(10)])

        SQLTestUtils.assert_close(
            [math.cos(i) for i in range(10)], df.select(F.cos(df.a)).collect()
        )
        SQLTestUtils.assert_close([math.cos(i) for i in range(10)], df.select(F.cos("a")).collect())
        SQLTestUtils.assert_close(
            [math.sin(i) for i in range(10)], df.select(F.sin(df.a)).collect()
        )
        SQLTestUtils.assert_close(
            [math.sin(i) for i in range(10)], df.select(F.sin(df["a"])).collect()
        )
        SQLTestUtils.assert_close(
            [math.pow(i, 2 * i) for i in range(10)], df.select(F.pow(df.a, df.b)).collect()
        )
        SQLTestUtils.assert_close(
            [math.pow(i, 2) for i in range(10)], df.select(F.pow(df.a, 2)).collect()
        )
        SQLTestUtils.assert_close(
            [math.pow(i, 2) for i in range(10)], df.select(F.pow(df.a, 2.0)).collect()
        )
        SQLTestUtils.assert_close(
            [math.hypot(i, 2 * i) for i in range(10)], df.select(F.hypot(df.a, df.b)).collect()
        )
        SQLTestUtils.assert_close(
            [math.hypot(i, 2 * i) for i in range(10)], df.select(F.hypot("a", "b")).collect()
        )
        SQLTestUtils.assert_close(
            [math.hypot(i, 2) for i in range(10)], df.select(F.hypot("a", 2)).collect()
        )
        SQLTestUtils.assert_close(
            [math.hypot(i, 2) for i in range(10)], df.select(F.hypot(df.a, 2)).collect()
        )

    def test_inverse_trig_functions(self):
        df = self.spark.createDataFrame([Row(a=i * 0.2, b=i * -0.2) for i in range(10)])

        def check(trig, inv, y_axis_symmetrical):
            SQLTestUtils.assert_close(
                [n * 0.2 for n in range(10)],
                df.select(inv(trig(df.a))).collect(),
            )
            if y_axis_symmetrical:
                SQLTestUtils.assert_close(
                    [n * 0.2 for n in range(10)],
                    df.select(inv(trig(df.b))).collect(),
                )
            else:
                SQLTestUtils.assert_close(
                    [n * -0.2 for n in range(10)],
                    df.select(inv(trig(df.b))).collect(),
                )

        check(F.cosh, F.acosh, y_axis_symmetrical=True)
        check(F.sinh, F.asinh, y_axis_symmetrical=False)
        check(F.tanh, F.atanh, y_axis_symmetrical=False)

    def test_reciprocal_trig_functions(self):
        # SPARK-36683: Tests for reciprocal trig functions (SEC, CSC and COT)
        lst = [
            0.0,
            math.pi / 6,
            math.pi / 4,
            math.pi / 3,
            math.pi / 2,
            math.pi,
            3 * math.pi / 2,
            2 * math.pi,
        ]

        df = self.spark.createDataFrame(lst, types.DoubleType())

        def to_reciprocal_trig(func):
            return [1.0 / func(i) if func(i) != 0 else math.inf for i in lst]

        SQLTestUtils.assert_close(
            to_reciprocal_trig(math.cos), df.select(F.sec(df.value)).collect()
        )
        SQLTestUtils.assert_close(
            to_reciprocal_trig(math.sin), df.select(F.csc(df.value)).collect()
        )
        SQLTestUtils.assert_close(
            to_reciprocal_trig(math.tan), df.select(F.cot(df.value)).collect()
        )

    def test_rand_functions(self):
        df = self.spark.createDataFrame([Row(key=i, value=str(i)) for i in range(100)])

        rnd = df.select("key", F.rand()).collect()
        for row in rnd:
            assert row[1] >= 0.0 and row[1] <= 1.0, "got: %s" % row[1]
        rndn = df.select("key", F.randn(5)).collect()
        for row in rndn:
            assert row[1] >= -4.0 and row[1] <= 4.0, "got: %s" % row[1]

        # If the specified seed is 0, we should use it.
        # https://issues.apache.org/jira/browse/SPARK-9691
        rnd1 = df.select("key", F.rand(0)).collect()
        rnd2 = df.select("key", F.rand(0)).collect()
        self.assertEqual(sorted(rnd1), sorted(rnd2))

        rndn1 = df.select("key", F.randn(0)).collect()
        rndn2 = df.select("key", F.randn(0)).collect()
        self.assertEqual(sorted(rndn1), sorted(rndn2))

    def test_try_parse_url(self):
        df = self.spark.createDataFrame(
            [("https://spark.apache.org/path?query=1", "QUERY", "query")],
            ["url", "part", "key"],
        )
        actual = df.select(F.try_parse_url(df.url, df.part, df.key))
        assertDataFrameEqual(actual, [Row("1")])
        df = self.spark.createDataFrame(
            [("inva lid://spark.apache.org/path?query=1", "QUERY", "query")],
            ["url", "part", "key"],
        )
        actual = df.select(F.try_parse_url(df.url, df.part, df.key))
        assertDataFrameEqual(actual, [Row(None)])

    def test_try_make_timestamp(self):
        data = [(2024, 5, 22, 10, 30, 0)]
        df = self.spark.createDataFrame(data, ["year", "month", "day", "hour", "minute", "second"])
        actual = df.select(
            F.try_make_timestamp(df.year, df.month, df.day, df.hour, df.minute, df.second)
        )
        assertDataFrameEqual(actual, [Row(datetime.datetime(2024, 5, 22, 10, 30))])

        data = [(2024, 13, 22, 10, 30, 0)]
        df = self.spark.createDataFrame(data, ["year", "month", "day", "hour", "minute", "second"])
        actual = df.select(
            F.try_make_timestamp(df.year, df.month, df.day, df.hour, df.minute, df.second)
        )
        assertDataFrameEqual(actual, [Row(None)])

    def test_try_make_timestamp_ltz(self):
        # use local timezone here to avoid flakiness
        data = [(2024, 5, 22, 10, 30, 0, datetime.datetime.now().astimezone().tzinfo.__str__())]
        df = self.spark.createDataFrame(
            data, ["year", "month", "day", "hour", "minute", "second", "timezone"]
        )
        actual = df.select(
            F.try_make_timestamp_ltz(
                df.year, df.month, df.day, df.hour, df.minute, df.second, df.timezone
            )
        )
        assertDataFrameEqual(actual, [Row(datetime.datetime(2024, 5, 22, 10, 30, 0))])

        # use local timezone here to avoid flakiness
        data = [(2024, 13, 22, 10, 30, 0, datetime.datetime.now().astimezone().tzinfo.__str__())]
        df = self.spark.createDataFrame(
            data, ["year", "month", "day", "hour", "minute", "second", "timezone"]
        )
        actual = df.select(
            F.try_make_timestamp_ltz(
                df.year, df.month, df.day, df.hour, df.minute, df.second, df.timezone
            )
        )
        assertDataFrameEqual(actual, [Row(None)])

    def test_try_make_timestamp_ntz(self):
        data = [(2024, 5, 22, 10, 30, 0)]
        df = self.spark.createDataFrame(data, ["year", "month", "day", "hour", "minute", "second"])
        actual = df.select(
            F.try_make_timestamp_ntz(df.year, df.month, df.day, df.hour, df.minute, df.second)
        )
        assertDataFrameEqual(actual, [Row(datetime.datetime(2024, 5, 22, 10, 30))])

        data = [(2024, 13, 22, 10, 30, 0)]
        df = self.spark.createDataFrame(data, ["year", "month", "day", "hour", "minute", "second"])
        actual = df.select(
            F.try_make_timestamp_ntz(df.year, df.month, df.day, df.hour, df.minute, df.second)
        )
        assertDataFrameEqual(actual, [Row(None)])

    def test_string_functions(self):
        string_functions = [
            "upper",
            "lower",
            "ascii",
            "base64",
            "unbase64",
            "ltrim",
            "rtrim",
            "trim",
        ]

        df = self.spark.createDataFrame([["nick"]], schema=["name"])
        with self.assertRaises(PySparkTypeError) as pe:
            F.col("name").substr(0, F.lit(1))

        self.check_error(
            exception=pe.exception,
            errorClass="NOT_SAME_TYPE",
            messageParameters={
                "arg_name1": "startPos",
                "arg_name2": "length",
                "arg_type1": "int",
                "arg_type2": "Column",
            },
        )

        with self.assertRaises(PySparkTypeError) as pe:
            F.col("name").substr("", "")

        self.check_error(
            exception=pe.exception,
            errorClass="NOT_COLUMN_OR_INT",
            messageParameters={
                "arg_name": "startPos",
                "arg_type": "str",
            },
        )

        for name in string_functions:
            assertDataFrameEqual(
                df.select(getattr(F, name)("name")),
                df.select(getattr(F, name)(F.col("name"))),
            )

    def test_collation(self):
        df = self.spark.createDataFrame([("a",), ("b",)], ["name"])
        actual = df.select(F.collation(F.collate("name", "UNICODE"))).distinct()
        assertDataFrameEqual([Row("SYSTEM.BUILTIN.UNICODE")], actual)

    def test_try_make_interval(self):
        df = self.spark.createDataFrame([(2147483647,)], ["num"])
        actual = df.select(F.isnull(F.try_make_interval("num")))
        assertDataFrameEqual([Row(True)], actual)

    def test_octet_length_function(self):
        # SPARK-36751: add octet length api for python
        df = self.spark.createDataFrame([("cat",), ("\U0001F408",)], ["cat"])
        actual = df.select(F.octet_length("cat"))
        assertDataFrameEqual([Row(3), Row(4)], actual)

    def test_bit_length_function(self):
        # SPARK-36751: add bit length api for python
        df = self.spark.createDataFrame([("cat",), ("\U0001F408",)], ["cat"])
        actual = df.select(F.bit_length("cat"))
        assertDataFrameEqual([Row(24), Row(32)], actual)

    def test_array_contains_function(self):
        df = self.spark.createDataFrame([(["1", "2", "3"],), ([],)], ["data"])
        actual = df.select(F.array_contains(df.data, "1").alias("b"))
        assertDataFrameEqual([Row(b=True), Row(b=False)], actual)

    def test_levenshtein_function(self):
        df = self.spark.createDataFrame([("kitten", "sitting")], ["l", "r"])
        actual_without_threshold = df.select(F.levenshtein(df.l, df.r).alias("b"))
        assertDataFrameEqual([Row(b=3)], actual_without_threshold)
        actual_with_threshold = df.select(F.levenshtein(df.l, df.r, 2).alias("b"))
        assertDataFrameEqual([Row(b=-1)], actual_with_threshold)

    def test_between_function(self):
        df = self.spark.createDataFrame(
            [Row(a=1, b=2, c=3), Row(a=2, b=1, c=3), Row(a=4, b=1, c=4)]
        )
        assertDataFrameEqual(
            [Row(a=2, b=1, c=3), Row(a=4, b=1, c=4)], df.filter(df.a.between(df.b, df.c))
        )

    def test_dayofweek(self):
        dt = datetime.datetime(2017, 11, 6)
        df = self.spark.createDataFrame([Row(date=dt)])
        row = df.select(F.dayofweek(df.date)).first()
        self.assertEqual(row[0], 2)

    def test_monthname(self):
        dt = datetime.datetime(2017, 11, 6)
        df = self.spark.createDataFrame([Row(date=dt)])
        row = df.select(F.monthname(df.date)).first()
        self.assertEqual(row[0], "Nov")

    def test_dayname(self):
        dt = datetime.datetime(2017, 11, 6)
        df = self.spark.createDataFrame([Row(date=dt)])
        row = df.select(F.dayname(df.date)).first()
        self.assertEqual(row[0], "Mon")

    # Test added for SPARK-37738; change Python API to accept both col & int as input
    def test_date_add_function(self):
        dt = datetime.date(2021, 12, 27)

        # Note; number var in Python gets converted to LongType column;
        # this is not supported by the function, so cast to Integer explicitly
        df = self.spark.createDataFrame([Row(date=dt, add=2)], "date date, add integer")

        self.assertTrue(
            all(
                df.select(
                    F.date_add(df.date, df.add) == datetime.date(2021, 12, 29),
                    F.date_add(df.date, "add") == datetime.date(2021, 12, 29),
                    F.date_add(df.date, 3) == datetime.date(2021, 12, 30),
                ).first()
            )
        )

    # Test added for SPARK-37738; change Python API to accept both col & int as input
    def test_date_sub_function(self):
        dt = datetime.date(2021, 12, 27)

        # Note; number var in Python gets converted to LongType column;
        # this is not supported by the function, so cast to Integer explicitly
        df = self.spark.createDataFrame([Row(date=dt, sub=2)], "date date, sub integer")

        self.assertTrue(
            all(
                df.select(
                    F.date_sub(df.date, df.sub) == datetime.date(2021, 12, 25),
                    F.date_sub(df.date, "sub") == datetime.date(2021, 12, 25),
                    F.date_sub(df.date, 3) == datetime.date(2021, 12, 24),
                ).first()
            )
        )

    # Test added for SPARK-37738; change Python API to accept both col & int as input
    def test_add_months_function(self):
        dt = datetime.date(2021, 12, 27)

        # Note; number in Python gets converted to LongType column;
        # this is not supported by the function, so cast to Integer explicitly
        df = self.spark.createDataFrame([Row(date=dt, add=2)], "date date, add integer")

        self.assertTrue(
            all(
                df.select(
                    F.add_months(df.date, df.add) == datetime.date(2022, 2, 27),
                    F.add_months(df.date, "add") == datetime.date(2022, 2, 27),
                    F.add_months(df.date, 3) == datetime.date(2022, 3, 27),
                ).first()
            )
        )

    def test_make_date(self):
        # SPARK-36554: expose make_date expression
        df = self.spark.createDataFrame([(2020, 6, 26)], ["Y", "M", "D"])
        row_from_col = df.select(F.make_date(df.Y, df.M, df.D)).first()
        self.assertEqual(row_from_col[0], datetime.date(2020, 6, 26))
        row_from_name = df.select(F.make_date("Y", "M", "D")).first()
        self.assertEqual(row_from_name[0], datetime.date(2020, 6, 26))

    def test_expr(self):
        row = Row(a="length string", b=75)
        df = self.spark.createDataFrame([row])
        result = df.select(F.expr("length(a)")).collect()[0].asDict()
        self.assertEqual(13, result["length(a)"])

    # add test for SPARK-10577 (test broadcast join hint)
    def test_functions_broadcast(self):
        df1 = self.spark.createDataFrame([(1, "1"), (2, "2")], ("key", "value"))
        df2 = self.spark.createDataFrame([(1, "1"), (2, "2")], ("key", "value"))

        # equijoin - should be converted into broadcast join
        with io.StringIO() as buf, redirect_stdout(buf):
            df1.join(F.broadcast(df2), "key").explain(True)
            self.assertGreaterEqual(buf.getvalue().count("Broadcast"), 1)

        # no join key -- should not be a broadcast join
        with io.StringIO() as buf, redirect_stdout(buf):
            df1.crossJoin(F.broadcast(df2)).explain(True)
            self.assertGreaterEqual(buf.getvalue().count("Broadcast"), 1)

        # planner should not crash without a join
        F.broadcast(df1).explain(True)

    def test_first_last_ignorenulls(self):
        df = self.spark.range(0, 100)
        df2 = df.select(F.when(df.id % 3 == 0, None).otherwise(df.id).alias("id"))
        df3 = df2.select(
            F.first(df2.id, False).alias("a"),
            F.first(df2.id, True).alias("b"),
            F.last(df2.id, False).alias("c"),
            F.last(df2.id, True).alias("d"),
        )
        assertDataFrameEqual([Row(a=None, b=1, c=None, d=98)], df3)

    def test_approxQuantile(self):
        df = self.spark.createDataFrame([Row(a=i, b=i + 10) for i in range(10)])
        for f in ["a", "a"]:
            aq = df.stat.approxQuantile(f, [0.1, 0.5, 0.9], 0.1)
            self.assertTrue(isinstance(aq, list))
            self.assertEqual(len(aq), 3)
        self.assertTrue(all(isinstance(q, float) for q in aq))
        aqs = df.stat.approxQuantile(["a", "b"], [0.1, 0.5, 0.9], 0.1)
        self.assertTrue(isinstance(aqs, list))
        self.assertEqual(len(aqs), 2)
        self.assertTrue(isinstance(aqs[0], list))
        self.assertEqual(len(aqs[0]), 3)
        self.assertTrue(all(isinstance(q, float) for q in aqs[0]))
        self.assertTrue(isinstance(aqs[1], list))
        self.assertEqual(len(aqs[1]), 3)
        self.assertTrue(all(isinstance(q, float) for q in aqs[1]))
        aqt = df.stat.approxQuantile(("a", "b"), [0.1, 0.5, 0.9], 0.1)
        self.assertTrue(isinstance(aqt, list))
        self.assertEqual(len(aqt), 2)
        self.assertTrue(isinstance(aqt[0], list))
        self.assertEqual(len(aqt[0]), 3)
        self.assertTrue(all(isinstance(q, float) for q in aqt[0]))
        self.assertTrue(isinstance(aqt[1], list))
        self.assertEqual(len(aqt[1]), 3)
        self.assertTrue(all(isinstance(q, float) for q in aqt[1]))
        self.assertRaises(TypeError, lambda: df.stat.approxQuantile(123, [0.1, 0.9], 0.1))
        self.assertRaises(TypeError, lambda: df.stat.approxQuantile(("a", 123), [0.1, 0.9], 0.1))
        self.assertRaises(TypeError, lambda: df.stat.approxQuantile(["a", 123], [0.1, 0.9], 0.1))

    def test_sorting_functions_with_column(self):
        self.check_sorting_functions_with_column(Column)

    def check_sorting_functions_with_column(self, tpe):
        funs = [F.asc_nulls_first, F.asc_nulls_last, F.desc_nulls_first, F.desc_nulls_last]
        exprs = [F.col("x"), "x"]

        for fun in funs:
            for _expr in exprs:
                res = fun(_expr)
                self.assertIsInstance(res, tpe)
                self.assertIn(f"""'x {fun.__name__.replace("_", " ").upper()}'""", str(res))

        for _expr in exprs:
            res = F.asc(_expr)
            self.assertIsInstance(res, tpe)
            self.assertIn("""'x ASC NULLS FIRST'""", str(res))

        for _expr in exprs:
            res = F.desc(_expr)
            self.assertIsInstance(res, tpe)
            self.assertIn("""'x DESC NULLS LAST'""", str(res))

    def test_sort_with_nulls_order(self):
        df = self.spark.createDataFrame(
            [("Tom", 80), (None, 60), ("Alice", 50)], ["name", "height"]
        )
        assertDataFrameEqual(
            df.select(df.name).orderBy(F.asc_nulls_first("name")),
            [Row(name=None), Row(name="Alice"), Row(name="Tom")],
        )
        assertDataFrameEqual(
            df.select(df.name).orderBy(F.asc_nulls_last("name")),
            [Row(name="Alice"), Row(name="Tom"), Row(name=None)],
        )
        assertDataFrameEqual(
            df.select(df.name).orderBy(F.desc_nulls_first("name")),
            [Row(name=None), Row(name="Tom"), Row(name="Alice")],
        )
        assertDataFrameEqual(
            df.select(df.name).orderBy(F.desc_nulls_last("name")),
            [Row(name="Tom"), Row(name="Alice"), Row(name=None)],
        )

    def test_input_file_name_reset_for_rdd(self):
        rdd = self.sc.textFile("python/test_support/hello/hello.txt").map(lambda x: {"data": x})
        df = self.spark.createDataFrame(rdd, "data STRING")
        df.select(F.input_file_name().alias("file")).collect()

        non_file_df = self.spark.range(100).select(F.input_file_name())

        results = non_file_df.collect()
        self.assertTrue(len(results) == 100)

        # [SPARK-24605]: if everything was properly reset after the last job, this should return
        # empty string rather than the file read in the last job.
        for result in results:
            self.assertEqual(result[0], "")

    def test_slice(self):
        df = self.spark.createDataFrame(
            [
                (
                    [1, 2, 3],
                    2,
                    2,
                ),
                (
                    [4, 5],
                    2,
                    2,
                ),
            ],
            ["x", "index", "len"],
        )

        expected = [Row(sliced=[2, 3]), Row(sliced=[5])]
        assertDataFrameEqual(df.select(F.slice(df.x, 2, 2).alias("sliced")), expected)
        assertDataFrameEqual(df.select(F.slice(df.x, F.lit(2), F.lit(2)).alias("sliced")), expected)
        assertDataFrameEqual(df.select(F.slice("x", "index", "len").alias("sliced")), expected)

        assertDataFrameEqual(
            df.select(F.slice(df.x, F.size(df.x) - 1, F.lit(1)).alias("sliced")),
            [Row(sliced=[2]), Row(sliced=[4])],
        )
        assertDataFrameEqual(
            df.select(F.slice(df.x, F.lit(1), F.size(df.x) - 1).alias("sliced")),
            [Row(sliced=[1, 2]), Row(sliced=[4])],
        )

    def test_array_repeat(self):
        df = self.spark.range(1)
        df = df.withColumn("repeat_n", F.lit(3))

        expected = [Row(val=[0, 0, 0])]
        assertDataFrameEqual(df.select(F.array_repeat("id", 3).alias("val")), expected)
        assertDataFrameEqual(df.select(F.array_repeat("id", F.lit(3)).alias("val")), expected)
        assertDataFrameEqual(df.select(F.array_repeat("id", "repeat_n").alias("val")), expected)

    def test_input_file_name_udf(self):
        df = self.spark.read.text("python/test_support/hello/hello.txt")
        df = df.select(F.udf(lambda x: x)("value"), F.input_file_name().alias("file"))
        file_name = df.collect()[0].file
        self.assertTrue("python/test_support/hello/hello.txt" in file_name)

    def test_least(self):
        df = self.spark.createDataFrame([(1, 4, 3)], ["a", "b", "c"])

        expected = [Row(least=1)]
        assertDataFrameEqual(df.select(F.least(df.a, df.b, df.c).alias("least")), expected)
        assertDataFrameEqual(
            df.select(F.least(F.lit(3), F.lit(5), F.lit(1)).alias("least")), expected
        )
        assertDataFrameEqual(df.select(F.least("a", "b", "c").alias("least")), expected)

        with self.assertRaises(PySparkValueError) as pe:
            df.select(F.least(df.a).alias("least")).collect()

        self.check_error(
            exception=pe.exception,
            errorClass="WRONG_NUM_COLUMNS",
            messageParameters={"func_name": "least", "num_cols": "2"},
        )

    def test_overlay(self):
        actual = list(
            chain.from_iterable(
                [
                    re.findall("(overlay\\(.*\\))", str(x))
                    for x in [
                        F.overlay(F.col("foo"), F.col("bar"), 1),
                        F.overlay("x", "y", 3),
                        F.overlay(F.col("x"), F.col("y"), 1, 3),
                        F.overlay("x", "y", 2, 5),
                        F.overlay("x", "y", F.lit(11)),
                        F.overlay("x", "y", F.lit(2), F.lit(5)),
                    ]
                ]
            )
        )

        expected = [
            "overlay(foo, bar, 1, -1)",
            "overlay(x, y, 3, -1)",
            "overlay(x, y, 1, 3)",
            "overlay(x, y, 2, 5)",
            "overlay(x, y, 11, -1)",
            "overlay(x, y, 2, 5)",
        ]

        self.assertListEqual(actual, expected)

        df = self.spark.createDataFrame([("SPARK_SQL", "CORE", 7, 0)], ("x", "y", "pos", "len"))

        exp = [Row(ol="SPARK_CORESQL")]
        assertDataFrameEqual(df.select(F.overlay(df.x, df.y, 7, 0).alias("ol")), exp)
        assertDataFrameEqual(df.select(F.overlay(df.x, df.y, F.lit(7), F.lit(0)).alias("ol")), exp)
        assertDataFrameEqual(df.select(F.overlay("x", "y", "pos", "len").alias("ol")), exp)

        with self.assertRaises(PySparkTypeError) as pe:
            df.select(F.overlay(df.x, df.y, 7.5, 0).alias("ol")).collect()

        self.check_error(
            exception=pe.exception,
            errorClass="NOT_COLUMN_OR_INT_OR_STR",
            messageParameters={"arg_name": "pos", "arg_type": "float"},
        )

        with self.assertRaises(PySparkTypeError) as pe:
            df.select(F.overlay(df.x, df.y, 7, 0.5).alias("ol")).collect()

        self.check_error(
            exception=pe.exception,
            errorClass="NOT_COLUMN_OR_INT_OR_STR",
            messageParameters={"arg_name": "len", "arg_type": "float"},
        )

    def test_percentile(self):
        actual = list(
            chain.from_iterable(
                [
                    re.findall("(percentile\\(.*\\))", str(x))
                    for x in [
                        F.percentile(F.col("foo"), F.lit(0.5)),
                        F.percentile(F.col("bar"), 0.25, 2),
                        F.percentile(F.col("bar"), [0.25, 0.5, 0.75]),
                        F.percentile(F.col("foo"), (0.05, 0.95), 100),
                        F.percentile("foo", 0.5),
                        F.percentile("bar", [0.1, 0.9], F.lit(10)),
                    ]
                ]
            )
        )

        expected = [
            "percentile(foo, 0.5, 1)",
            "percentile(bar, 0.25, 2)",
            "percentile(bar, array(0.25, 0.5, 0.75), 1)",
            "percentile(foo, array(0.05, 0.95), 100)",
            "percentile(foo, 0.5, 1)",
            "percentile(bar, array(0.1, 0.9), 10)",
        ]

        self.assertListEqual(actual, expected)

    def test_median(self):
        actual = list(
            chain.from_iterable(
                [
                    re.findall("(median\\(.*\\))", str(x))
                    for x in [
                        F.median(F.col("foo")),
                    ]
                ]
            )
        )

        expected = [
            "median(foo)",
        ]

        self.assertListEqual(actual, expected)

    def test_percentile_approx(self):
        actual = list(
            chain.from_iterable(
                [
                    re.findall("(percentile_approx\\(.*\\))", str(x))
                    for x in [
                        F.percentile_approx(F.col("foo"), F.lit(0.5)),
                        F.percentile_approx(F.col("bar"), 0.25, 42),
                        F.percentile_approx(F.col("bar"), [0.25, 0.5, 0.75]),
                        F.percentile_approx(F.col("foo"), (0.05, 0.95), 100),
                        F.percentile_approx("foo", 0.5),
                        F.percentile_approx("bar", [0.1, 0.9], F.lit(10)),
                    ]
                ]
            )
        )

        expected = [
            "percentile_approx(foo, 0.5, 10000)",
            "percentile_approx(bar, 0.25, 42)",
            "percentile_approx(bar, array(0.25, 0.5, 0.75), 10000)",
            "percentile_approx(foo, array(0.05, 0.95), 100)",
            "percentile_approx(foo, 0.5, 10000)",
            "percentile_approx(bar, array(0.1, 0.9), 10)",
        ]

        self.assertListEqual(actual, expected)

    def test_nth_value(self):
        df = self.spark.createDataFrame(
            [
                ("a", 0, None),
                ("a", 1, "x"),
                ("a", 2, "y"),
                ("a", 3, "z"),
                ("a", 4, None),
                ("b", 1, None),
                ("b", 2, None),
            ],
            schema=("key", "order", "value"),
        )
        w = Window.partitionBy("key").orderBy("order")

        rs = df.select(
            df.key,
            df.order,
            F.nth_value("value", 2).over(w),
            F.nth_value("value", 2, False).over(w),
            F.nth_value("value", 2, True).over(w),
        ).collect()

        expected = [
            ("a", 0, None, None, None),
            ("a", 1, "x", "x", None),
            ("a", 2, "x", "x", "y"),
            ("a", 3, "x", "x", "y"),
            ("a", 4, "x", "x", "y"),
            ("b", 1, None, None, None),
            ("b", 2, None, None, None),
        ]

        for r, ex in zip(sorted(rs), sorted(expected)):
            self.assertEqual(tuple(r), ex[: len(r)])

    def test_higher_order_function_failures(self):
        # Should fail with varargs
        with self.assertRaises(PySparkValueError) as pe:
            F.transform(F.col("foo"), lambda *x: F.lit(1))

        self.check_error(
            exception=pe.exception,
            errorClass="UNSUPPORTED_PARAM_TYPE_FOR_HIGHER_ORDER_FUNCTION",
            messageParameters={"func_name": "<lambda>"},
        )

        # Should fail with kwargs
        with self.assertRaises(PySparkValueError) as pe:
            F.transform(F.col("foo"), lambda **x: F.lit(1))

        self.check_error(
            exception=pe.exception,
            errorClass="UNSUPPORTED_PARAM_TYPE_FOR_HIGHER_ORDER_FUNCTION",
            messageParameters={"func_name": "<lambda>"},
        )

        # Should fail with nullary function
        with self.assertRaises(PySparkValueError) as pe:
            F.transform(F.col("foo"), lambda: F.lit(1))

        self.check_error(
            exception=pe.exception,
            errorClass="WRONG_NUM_ARGS_FOR_HIGHER_ORDER_FUNCTION",
            messageParameters={"func_name": "<lambda>", "num_args": "0"},
        )

        # Should fail with quaternary function
        with self.assertRaises(PySparkValueError) as pe:
            F.transform(F.col("foo"), lambda x1, x2, x3, x4: F.lit(1))

        self.check_error(
            exception=pe.exception,
            errorClass="WRONG_NUM_ARGS_FOR_HIGHER_ORDER_FUNCTION",
            messageParameters={"func_name": "<lambda>", "num_args": "4"},
        )

        # Should fail if function doesn't return Column
        with self.assertRaises(PySparkValueError) as pe:
            F.transform(F.col("foo"), lambda x: 1)

        self.check_error(
            exception=pe.exception,
            errorClass="HIGHER_ORDER_FUNCTION_SHOULD_RETURN_COLUMN",
            messageParameters={"func_name": "<lambda>", "return_type": "int"},
        )

    def test_nested_higher_order_function(self):
        # SPARK-35382: lambda vars must be resolved properly in nested higher order functions
        df = self.spark.sql("SELECT array(1, 2, 3) as numbers, array('a', 'b', 'c') as letters")

        actual = df.select(
            F.flatten(
                F.transform(
                    "numbers",
                    lambda number: F.transform(
                        "letters", lambda letter: F.struct(number.alias("n"), letter.alias("l"))
                    ),
                )
            )
        ).first()[0]

        expected = [
            (1, "a"),
            (1, "b"),
            (1, "c"),
            (2, "a"),
            (2, "b"),
            (2, "c"),
            (3, "a"),
            (3, "b"),
            (3, "c"),
        ]

        self.assertEqual(actual, expected)

    def test_window_functions(self):
        df = self.spark.createDataFrame([(1, "1"), (2, "2"), (1, "2"), (1, "2")], ["key", "value"])
        w = Window.partitionBy("value").orderBy("key")

        sel = df.select(
            df.value,
            df.key,
            F.max("key").over(w.rowsBetween(0, 1)),
            F.min("key").over(w.rowsBetween(0, 1)),
            F.count("key").over(w.rowsBetween(float("-inf"), float("inf"))),
            F.row_number().over(w),
            F.rank().over(w),
            F.dense_rank().over(w),
            F.ntile(2).over(w),
        )
        rs = sorted(sel.collect())
        expected = [
            ("1", 1, 1, 1, 1, 1, 1, 1, 1),
            ("2", 1, 1, 1, 3, 1, 1, 1, 1),
            ("2", 1, 2, 1, 3, 2, 1, 1, 1),
            ("2", 2, 2, 2, 3, 3, 3, 2, 2),
        ]
        for r, ex in zip(rs, expected):
            self.assertEqual(tuple(r), ex[: len(r)])

    def test_window_functions_without_partitionBy(self):
        df = self.spark.createDataFrame([(1, "1"), (2, "2"), (1, "2"), (1, "2")], ["key", "value"])
        w = Window.orderBy("key", df.value)

        sel = df.select(
            df.value,
            df.key,
            F.max("key").over(w.rowsBetween(0, 1)),
            F.min("key").over(w.rowsBetween(0, 1)),
            F.count("key").over(w.rowsBetween(float("-inf"), float("inf"))),
            F.row_number().over(w),
            F.rank().over(w),
            F.dense_rank().over(w),
            F.ntile(2).over(w),
        )
        rs = sorted(sel.collect())
        expected = [
            ("1", 1, 1, 1, 4, 1, 1, 1, 1),
            ("2", 1, 1, 1, 4, 2, 2, 2, 1),
            ("2", 1, 2, 1, 4, 3, 2, 2, 2),
            ("2", 2, 2, 2, 4, 4, 4, 3, 2),
        ]
        for r, ex in zip(rs, expected):
            self.assertEqual(tuple(r), ex[: len(r)])

    def test_window_functions_cumulative_sum(self):
        df = self.spark.createDataFrame([("one", 1), ("two", 2)], ["key", "value"])

        # Test cumulative sum
        sel = df.select(
            df.key, F.sum(df.value).over(Window.rowsBetween(Window.unboundedPreceding, 0))
        )
        rs = sorted(sel.collect())
        expected = [("one", 1), ("two", 3)]
        for r, ex in zip(rs, expected):
            self.assertEqual(tuple(r), ex[: len(r)])

        # Test boundary values less than JVM's Long.MinValue and make sure we don't overflow
        sel = df.select(
            df.key, F.sum(df.value).over(Window.rowsBetween(Window.unboundedPreceding - 1, 0))
        )
        rs = sorted(sel.collect())
        expected = [("one", 1), ("two", 3)]
        for r, ex in zip(rs, expected):
            self.assertEqual(tuple(r), ex[: len(r)])

        # Test boundary values greater than JVM's Long.MaxValue and make sure we don't overflow
        frame_end = Window.unboundedFollowing + 1
        sel = df.select(
            df.key, F.sum(df.value).over(Window.rowsBetween(Window.currentRow, frame_end))
        )
        rs = sorted(sel.collect())
        expected = [("one", 3), ("two", 2)]
        for r, ex in zip(rs, expected):
            self.assertEqual(tuple(r), ex[: len(r)])

    def test_window_functions_moving_average(self):
        data = [
            (datetime.datetime(2023, 1, 1), 20),
            (datetime.datetime(2023, 1, 2), 22),
            (datetime.datetime(2023, 1, 3), 21),
            (datetime.datetime(2023, 1, 4), 23),
            (datetime.datetime(2023, 1, 5), 24),
            (datetime.datetime(2023, 1, 6), 26),
        ]
        df = self.spark.createDataFrame(data, ["date", "temperature"])

        def to_sec(i):
            return i * 86400

        w = Window.orderBy(F.col("date").cast("timestamp").cast("long")).rangeBetween(-to_sec(3), 0)
        res = df.withColumn("3_day_avg_temp", F.avg("temperature").over(w))
        rs = sorted(res.collect())
        expected = [
            (datetime.datetime(2023, 1, 1, 0, 0), 20, 20.0),
            (datetime.datetime(2023, 1, 2, 0, 0), 22, 21.0),
            (datetime.datetime(2023, 1, 3, 0, 0), 21, 21.0),
            (datetime.datetime(2023, 1, 4, 0, 0), 23, 21.5),
            (datetime.datetime(2023, 1, 5, 0, 0), 24, 22.5),
            (datetime.datetime(2023, 1, 6, 0, 0), 26, 23.5),
        ]
        for r, ex in zip(rs, expected):
            self.assertEqual(tuple(r), ex[: len(r)])

    def test_window_time(self):
        df = self.spark.createDataFrame(
            [(datetime.datetime(2016, 3, 11, 9, 0, 7), 1)], ["date", "val"]
        )

        w = df.groupBy(F.window("date", "5 seconds", "5 seconds")).agg(F.sum("val").alias("sum"))
        r = w.select(
            w.window.end.cast("string").alias("end"),
            F.window_time(w.window).cast("string").alias("window_time"),
            "sum",
        ).collect()
        self.assertEqual(
            r[0], Row(end="2016-03-11 09:00:10", window_time="2016-03-11 09:00:09.999999", sum=1)
        )

    def test_collect_functions(self):
        df = self.spark.createDataFrame([(1, "1"), (2, "2"), (1, "2"), (1, "2")], ["key", "value"])

        self.assertEqual(sorted(df.select(F.collect_set(df.key).alias("r")).collect()[0].r), [1, 2])
        self.assertEqual(
            sorted(df.select(F.collect_list(df.key).alias("r")).collect()[0].r), [1, 1, 1, 2]
        )
        self.assertEqual(
            sorted(df.select(F.collect_set(df.value).alias("r")).collect()[0].r), ["1", "2"]
        )
        self.assertEqual(
            sorted(df.select(F.collect_list(df.value).alias("r")).collect()[0].r),
            ["1", "2", "2", "2"],
        )

    def test_listagg_functions(self):
        df = self.spark.createDataFrame(
            [(1, "1"), (2, "2"), (None, None), (1, "2")], ["key", "value"]
        )
        df_with_bytes = self.spark.createDataFrame(
            [(b"\x01",), (b"\x02",), (None,), (b"\x03",), (b"\x02",)], ["bytes"]
        )
        df_with_nulls = self.spark.createDataFrame(
            [(None,), (None,), (None,), (None,), (None,)],
            StructType([StructField("nulls", StringType(), True)]),
        )
        # listagg and string_agg are aliases
        for listagg_ref in [F.listagg, F.string_agg]:
            self.assertEqual(df.select(listagg_ref(df.key).alias("r")).collect()[0].r, "121")
            self.assertEqual(df.select(listagg_ref(df.value).alias("r")).collect()[0].r, "122")
            self.assertEqual(
                df.select(listagg_ref(df.value, ",").alias("r")).collect()[0].r, "1,2,2"
            )
            self.assertEqual(
                df_with_bytes.select(listagg_ref(df_with_bytes.bytes, b"\x42").alias("r"))
                .collect()[0]
                .r,
                b"\x01\x42\x02\x42\x03\x42\x02",
            )
            self.assertEqual(
                df_with_nulls.select(listagg_ref(df_with_nulls.nulls).alias("r")).collect()[0].r,
                None,
            )

    def test_listagg_distinct_functions(self):
        df = self.spark.createDataFrame(
            [(1, "1"), (2, "2"), (None, None), (1, "2")], ["key", "value"]
        )
        df_with_bytes = self.spark.createDataFrame(
            [(b"\x01",), (b"\x02",), (None,), (b"\x03",), (b"\x02",)], ["bytes"]
        )
        df_with_nulls = self.spark.createDataFrame(
            [(None,), (None,), (None,), (None,), (None,)],
            StructType([StructField("nulls", StringType(), True)]),
        )
        # listagg_distinct and string_agg_distinct are aliases
        for listagg_distinct_ref in [F.listagg_distinct, F.string_agg_distinct]:
            self.assertEqual(
                df.select(listagg_distinct_ref(df.key).alias("r")).collect()[0].r, "12"
            )
            self.assertEqual(
                df.select(listagg_distinct_ref(df.value).alias("r")).collect()[0].r, "12"
            )
            self.assertEqual(
                df.select(listagg_distinct_ref(df.value, ",").alias("r")).collect()[0].r, "1,2"
            )
            self.assertEqual(
                df_with_bytes.select(listagg_distinct_ref(df_with_bytes.bytes, b"\x42").alias("r"))
                .collect()[0]
                .r,
                b"\x01\x42\x02\x42\x03",
            )
            self.assertEqual(
                df_with_nulls.select(listagg_distinct_ref(df_with_nulls.nulls).alias("r"))
                .collect()[0]
                .r,
                None,
            )

    def test_datetime_functions(self):
        df = self.spark.range(1).selectExpr("'2017-01-22' as dateCol")
        parse_result = df.select(F.to_date(F.col("dateCol"))).first()
        self.assertEqual(datetime.date(2017, 1, 22), parse_result["to_date(dateCol)"])

    def test_try_datetime_functions(self):
        df = self.spark.range(1).selectExpr("'2017-01-22' as dateCol")
        parse_result = df.select(F.try_to_date(F.col("dateCol")).alias("tryToDateCol")).first()
        self.assertEqual(datetime.date(2017, 1, 22), parse_result["tryToDateCol"])

    def test_assert_true(self):
        self.check_assert_true(SparkRuntimeException)

    def check_assert_true(self, tpe):
        df = self.spark.range(3)

        assertDataFrameEqual(
            df.select(F.assert_true(df.id < 3)).toDF("val"),
            [Row(val=None), Row(val=None), Row(val=None)],
        )

        with self.assertRaisesRegex(tpe, r"\[USER_RAISED_EXCEPTION\] too big"):
            df.select(F.assert_true(df.id < 2, "too big")).toDF("val").collect()

        with self.assertRaisesRegex(tpe, r"\[USER_RAISED_EXCEPTION\] 2000000.0"):
            df.select(F.assert_true(df.id < 2, df.id * 1e6)).toDF("val").collect()

        with self.assertRaises(PySparkTypeError) as pe:
            df.select(F.assert_true(df.id < 2, 5))

        self.check_error(
            exception=pe.exception,
            errorClass="NOT_COLUMN_OR_STR",
            messageParameters={"arg_name": "errMsg", "arg_type": "int"},
        )

    def test_raise_error(self):
        self.check_raise_error(SparkRuntimeException)

    def check_raise_error(self, tpe):
        df = self.spark.createDataFrame([Row(id="foobar")])

        with self.assertRaisesRegex(tpe, "foobar"):
            df.select(F.raise_error(df.id)).collect()

        with self.assertRaisesRegex(tpe, "barfoo"):
            df.select(F.raise_error("barfoo")).collect()

        with self.assertRaises(PySparkTypeError) as pe:
            df.select(F.raise_error(None))

        self.check_error(
            exception=pe.exception,
            errorClass="NOT_COLUMN_OR_STR",
            messageParameters={"arg_name": "errMsg", "arg_type": "NoneType"},
        )

    def test_sum_distinct(self):
        self.spark.range(10).select(
            F.assert_true(F.sum_distinct(F.col("id")) == F.sumDistinct(F.col("id")))
        ).collect()

    def test_shiftleft(self):
        self.spark.range(10).select(
            F.assert_true(F.shiftLeft(F.col("id"), 2) == F.shiftleft(F.col("id"), 2))
        ).collect()

    def test_shiftright(self):
        self.spark.range(10).select(
            F.assert_true(F.shiftRight(F.col("id"), 2) == F.shiftright(F.col("id"), 2))
        ).collect()

    def test_shiftrightunsigned(self):
        self.spark.range(10).select(
            F.assert_true(
                F.shiftRightUnsigned(F.col("id"), 2) == F.shiftrightunsigned(F.col("id"), 2)
            )
        ).collect()

    def test_lit_day_time_interval(self):
        td = datetime.timedelta(days=1, hours=12, milliseconds=123)
        actual = self.spark.range(1).select(F.lit(td)).first()[0]
        self.assertEqual(actual, td)

    def test_lit_list(self):
        # SPARK-40271: added list type supporting
        test_list = [1, 2, 3]
        expected = [1, 2, 3]
        actual = self.spark.range(1).select(F.lit(test_list)).first()[0]
        self.assertEqual(actual, expected)

        test_list = [[1, 2, 3], [3, 4]]
        expected = [[1, 2, 3], [3, 4]]
        actual = self.spark.range(1).select(F.lit(test_list)).first()[0]
        self.assertEqual(actual, expected)

        with self.sql_conf({"spark.sql.ansi.enabled": False}):
            test_list = ["a", 1, None, 1.0]
            expected = ["a", "1", None, "1.0"]
            actual = self.spark.range(1).select(F.lit(test_list)).first()[0]
            self.assertEqual(actual, expected)

            test_list = [["a", 1, None, 1.0], [1, None, "b"]]
            expected = [["a", "1", None, "1.0"], ["1", None, "b"]]
            actual = self.spark.range(1).select(F.lit(test_list)).first()[0]
            self.assertEqual(actual, expected)

        df = self.spark.range(10)
        with self.assertRaises(PySparkValueError) as pe:
            F.lit([df.id, df.id])

        self.check_error(
            exception=pe.exception,
            errorClass="COLUMN_IN_LIST",
            messageParameters={"func_name": "lit"},
        )

    # Test added for SPARK-39832; change Python API to accept both col & str as input
    def test_regexp_replace(self):
        df = self.spark.createDataFrame(
            [("100-200", r"(\d+)", "--")], ["str", "pattern", "replacement"]
        )
        self.assertTrue(
            all(
                df.select(
                    F.regexp_replace("str", r"(\d+)", "--") == "-----",
                    F.regexp_replace("str", F.col("pattern"), F.col("replacement")) == "-----",
                ).first()
            )
        )

    @unittest.skipIf(not have_numpy, "NumPy not installed")
    def test_lit_np_scalar(self):
        import numpy as np

        dtype_to_spark_dtypes = [
            (np.int8, [("1", "tinyint")]),
            (np.int16, [("1", "smallint")]),
            (np.int32, [("1", "int")]),
            (np.int64, [("1", "bigint")]),
            (np.float32, [("1.0", "float")]),
            (np.float64, [("1.0", "double")]),
            (np.bool_, [("true", "boolean")]),
        ]
        for dtype, spark_dtypes in dtype_to_spark_dtypes:
            with self.subTest(dtype):
                self.assertEqual(self.spark.range(1).select(F.lit(dtype(1))).dtypes, spark_dtypes)

    @unittest.skipIf(not have_numpy, "NumPy not installed")
    def test_np_scalar_input(self):
        import numpy as np

        df = self.spark.createDataFrame([([1, 2, 3],), ([],)], ["data"])
        for dtype in [np.int8, np.int16, np.int32, np.int64]:
            res = df.select(F.array_contains(df.data, dtype(1)).alias("b"))
            assertDataFrameEqual([Row(b=True), Row(b=False)], res)
            res = df.select(F.array_position(df.data, dtype(1)).alias("c"))
            assertDataFrameEqual([Row(c=1), Row(c=0)], res)

        df = self.spark.createDataFrame([([1.0, 2.0, 3.0],), ([],)], ["data"])
        for dtype in [np.float32, np.float64]:
            res = df.select(F.array_contains(df.data, dtype(1)).alias("b"))
            assertDataFrameEqual([Row(b=True), Row(b=False)], res)
            res = df.select(F.array_position(df.data, dtype(1)).alias("c"))
            assertDataFrameEqual([Row(c=1), Row(c=0)], res)

    @unittest.skipIf(not have_numpy, "NumPy not installed")
    def test_ndarray_input(self):
        import numpy as np

        arr_dtype_to_spark_dtypes = [
            ("int8", [("b", "array<tinyint>")]),
            ("int16", [("b", "array<smallint>")]),
            ("int32", [("b", "array<int>")]),
            ("int64", [("b", "array<bigint>")]),
            ("float32", [("b", "array<float>")]),
            ("float64", [("b", "array<double>")]),
        ]
        for t, expected_spark_dtypes in arr_dtype_to_spark_dtypes:
            arr = np.array([1, 2]).astype(t)
            self.assertEqual(
                expected_spark_dtypes, self.spark.range(1).select(F.lit(arr).alias("b")).dtypes
            )
        arr = np.array([1, 2]).astype(np.uint)
        with self.assertRaises(PySparkTypeError) as pe:
            self.spark.range(1).select(F.lit(arr).alias("b"))

        self.check_error(
            exception=pe.exception,
            errorClass="UNSUPPORTED_NUMPY_ARRAY_SCALAR",
            messageParameters={
                "dtype": "uint64",
            },
        )

    @unittest.skipIf(not have_numpy, "NumPy not installed")
    def test_bool_ndarray(self):
        import numpy as np

        for arr in [
            np.array([], np.bool_),
            np.array([True, False], np.bool_),
            np.array([1, 0, 3], np.bool_),
        ]:
            self.assertEqual(
                [("a", "array<boolean>")],
                self.spark.range(1).select(F.lit(arr).alias("a")).dtypes,
            )

    @unittest.skipIf(not have_numpy, "NumPy not installed")
    def test_str_ndarray(self):
        import numpy as np

        for arr in [
            np.array([], np.str_),
            np.array(["a"], np.str_),
            np.array([1, 2, 3], np.str_),
        ]:
            self.assertEqual(
                [("a", "array<string>")],
                self.spark.range(1).select(F.lit(arr).alias("a")).dtypes,
            )

    @unittest.skipIf(not have_numpy, "NumPy not installed")
    def test_empty_ndarray(self):
        import numpy as np

        arr_dtype_to_spark_dtypes = [
            ("int8", [("b", "array<tinyint>")]),
            ("int16", [("b", "array<smallint>")]),
            ("int32", [("b", "array<int>")]),
            ("int64", [("b", "array<bigint>")]),
            ("float32", [("b", "array<float>")]),
            ("float64", [("b", "array<double>")]),
        ]
        for t, expected_spark_dtypes in arr_dtype_to_spark_dtypes:
            arr = np.array([]).astype(t)
            self.assertEqual(
                expected_spark_dtypes, self.spark.range(1).select(F.lit(arr).alias("b")).dtypes
            )

    def test_binary_math_function(self):
        funcs, expected = zip(
            *[(F.atan2, 0.13664), (F.hypot, 8.07527), (F.pow, 2.14359), (F.pmod, 1.1)]
        )
        df = self.spark.range(1).select(*(func(1.1, 8) for func in funcs))
        for a, e in zip(df.first(), expected):
            self.assertAlmostEqual(a, e, 5)

    def test_map_functions(self):
        # SPARK-38496: Check basic functionality of all "map" type related functions
        expected = {"a": 1, "b": 2}
        expected2 = {"c": 3, "d": 4}
        df = self.spark.createDataFrame(
            [(list(expected.keys()), list(expected.values()))], ["k", "v"]
        )
        actual = (
            df.select(
                F.expr("map('c', 3, 'd', 4) as dict2"),
                F.map_from_arrays(df.k, df.v).alias("dict"),
                "*",
            )
            .select(
                F.map_contains_key("dict", "a").alias("one"),
                F.map_contains_key("dict", "d").alias("not_exists"),
                F.map_keys("dict").alias("keys"),
                F.map_values("dict").alias("values"),
                F.map_entries("dict").alias("items"),
                "*",
            )
            .select(
                F.map_concat("dict", "dict2").alias("merged"),
                F.map_from_entries(F.arrays_zip("keys", "values")).alias("from_items"),
                "*",
            )
            .first()
        )
        self.assertEqual(expected, actual["dict"])
        self.assertTrue(actual["one"])
        self.assertFalse(actual["not_exists"])
        self.assertEqual(list(expected.keys()), actual["keys"])
        self.assertEqual(list(expected.values()), actual["values"])
        self.assertEqual(expected, dict(actual["items"]))
        self.assertEqual({**expected, **expected2}, dict(actual["merged"]))
        self.assertEqual(expected, actual["from_items"])

    def test_parse_json(self):
        df = self.spark.createDataFrame([{"json": """{ "a" : 1 }"""}])
        actual = df.select(
            F.to_json(F.parse_json(df.json)).alias("var"),
            F.to_json(F.parse_json(F.lit("""{"b": [{"c": "str2"}]}"""))).alias("var_lit"),
        ).first()

        self.assertEqual("""{"a":1}""", actual["var"])
        self.assertEqual("""{"b":[{"c":"str2"}]}""", actual["var_lit"])

    def test_variant_expressions(self):
        df = self.spark.createDataFrame(
            [Row(json="""{ "a" : 1 }""", path="$.a"), Row(json="""{ "b" : 2 }""", path="$.b")]
        )
        v = F.parse_json(df.json)

        def check(resultDf, expected):
            self.assertEqual([r[0] for r in resultDf.collect()], expected)

        check(df.select(F.is_variant_null(v)), [False, False])
        check(df.select(F.schema_of_variant(v)), ["OBJECT<a: BIGINT>", "OBJECT<b: BIGINT>"])
        check(df.select(F.schema_of_variant_agg(v)), ["OBJECT<a: BIGINT, b: BIGINT>"])

        check(df.select(F.variant_get(v, "$.a", "int")), [1, None])
        check(df.select(F.variant_get(v, "$.b", "int")), [None, 2])
        check(df.select(F.variant_get(v, "$.a", "double")), [1.0, None])

        # non-literal variant_get
        check(df.select(F.variant_get(v, df.path, "int")), [1, 2])
        check(df.select(F.try_variant_get(v, df.path, "binary")), [None, None])

        with self.assertRaises(SparkRuntimeException) as ex:
            df.select(F.variant_get(v, "$.a", "binary")).collect()

        self.check_error(
            exception=ex.exception,
            errorClass="INVALID_VARIANT_CAST",
            messageParameters={"value": "1", "dataType": '"BINARY"'},
        )

        check(df.select(F.try_variant_get(v, "$.a", "int")), [1, None])
        check(df.select(F.try_variant_get(v, "$.b", "int")), [None, 2])
        check(df.select(F.try_variant_get(v, "$.a", "double")), [1.0, None])
        check(df.select(F.try_variant_get(v, "$.a", "binary")), [None, None])

    def test_schema_of_json(self):
        with self.assertRaises(PySparkTypeError) as pe:
            F.schema_of_json(1)

        self.check_error(
            exception=pe.exception,
            errorClass="NOT_COLUMN_OR_STR",
            messageParameters={"arg_name": "json", "arg_type": "int"},
        )

    def test_try_parse_json(self):
        df = self.spark.createDataFrame([{"json": """{ "a" : 1 }"""}, {"json": """{ a : 1 }"""}])
        actual = df.select(
            F.to_json(F.try_parse_json(df.json)).alias("var"),
        ).collect()
        self.assertEqual("""{"a":1}""", actual[0]["var"])
        self.assertEqual(None, actual[1]["var"])

    def test_to_variant_object(self):
        df = self.spark.createDataFrame([(1, {"a": 1})], "i int, v struct<a int>")
        actual = df.select(
            F.to_json(F.to_variant_object(df.v)).alias("var"),
        ).collect()
        self.assertEqual("""{"a":1}""", actual[0]["var"])

    def test_schema_of_csv(self):
        with self.assertRaises(PySparkTypeError) as pe:
            F.schema_of_csv(1)

        self.check_error(
            exception=pe.exception,
            errorClass="NOT_COLUMN_OR_STR",
            messageParameters={"arg_name": "csv", "arg_type": "int"},
        )

    def test_from_csv(self):
        df = self.spark.range(10)
        with self.assertRaises(PySparkTypeError) as pe:
            F.from_csv(df.id, 1)

        self.check_error(
            exception=pe.exception,
            errorClass="NOT_COLUMN_OR_STR",
            messageParameters={"arg_name": "schema", "arg_type": "int"},
        )

    def test_schema_of_xml(self):
        with self.assertRaises(PySparkTypeError) as pe:
            F.schema_of_xml(1)

        self.check_error(
            exception=pe.exception,
            errorClass="NOT_COLUMN_OR_STR",
            messageParameters={"arg_name": "xml", "arg_type": "int"},
        )

    def test_from_xml(self):
        df = self.spark.range(10)
        with self.assertRaises(PySparkTypeError) as pe:
            F.from_xml(df.id, 1)

        self.check_error(
            exception=pe.exception,
            errorClass="NOT_COLUMN_OR_STR_OR_STRUCT",
            messageParameters={"arg_name": "schema", "arg_type": "int"},
        )

    def test_greatest(self):
        df = self.spark.range(10)
        with self.assertRaises(PySparkValueError) as pe:
            F.greatest(df.id)

        self.check_error(
            exception=pe.exception,
            errorClass="WRONG_NUM_COLUMNS",
            messageParameters={"func_name": "greatest", "num_cols": "2"},
        )

    def test_when(self):
        with self.assertRaises(PySparkTypeError) as pe:
            F.when("id", 1)

        self.check_error(
            exception=pe.exception,
            errorClass="NOT_COLUMN",
            messageParameters={"arg_name": "condition", "arg_type": "str"},
        )

    def test_window(self):
        with self.assertRaises(PySparkTypeError) as pe:
            F.window("date", 5)

        self.check_error(
            exception=pe.exception,
            errorClass="NOT_STR",
            messageParameters={"arg_name": "windowDuration", "arg_type": "int"},
        )

    def test_session_window(self):
        with self.assertRaises(PySparkTypeError) as pe:
            F.session_window("date", 5)

        self.check_error(
            exception=pe.exception,
            errorClass="NOT_COLUMN_OR_STR",
            messageParameters={"arg_name": "gapDuration", "arg_type": "int"},
        )

    def test_current_user(self):
        df = self.spark.range(1).select(F.current_user())
        self.assertIsInstance(df.first()[0], str)
        self.assertEqual(df.schema.names[0], "current_user()")
        df = self.spark.range(1).select(F.user())
        self.assertEqual(df.schema.names[0], "user()")
        df = self.spark.range(1).select(F.session_user())
        self.assertEqual(df.schema.names[0], "session_user()")

    def test_bucket(self):
        with self.assertRaises(PySparkTypeError) as pe:
            F.bucket("5", "id")

        self.check_error(
            exception=pe.exception,
            errorClass="NOT_COLUMN_OR_INT",
            messageParameters={"arg_name": "numBuckets", "arg_type": "str"},
        )

    def test_to_timestamp_ltz(self):
        df = self.spark.createDataFrame([("2016-12-31",)], ["e"])
        df = df.select(F.to_timestamp_ltz(df.e, F.lit("yyyy-MM-dd")).alias("r"))
        self.assertIsInstance(df.first()[0], datetime.datetime)

        df = self.spark.createDataFrame([("2016-12-31",)], ["e"])
        df = df.select(F.to_timestamp_ltz(df.e).alias("r"))
        self.assertIsInstance(df.first()[0], datetime.datetime)

    def test_to_timestamp_ntz(self):
        df = self.spark.createDataFrame([("2016-12-31",)], ["e"])
        df = df.select(F.to_timestamp_ntz(df.e).alias("r"))
        self.assertIsInstance(df.first()[0], datetime.datetime)

    def test_convert_timezone(self):
        df = self.spark.createDataFrame([("2015-04-08",)], ["dt"])
        df = df.select(
            F.convert_timezone(F.lit("America/Los_Angeles"), F.lit("Asia/Hong_Kong"), "dt")
        )
        self.assertIsInstance(df.first()[0], datetime.datetime)

    def test_map_concat(self):
        df = self.spark.sql("SELECT map(1, 'a', 2, 'b') as map1, map(3, 'c') as map2")
        self.assertEqual(
            df.select(F.map_concat(["map1", "map2"]).alias("map3")).first()[0],
            {1: "a", 2: "b", 3: "c"},
        )

    def test_version(self):
        self.assertIsInstance(self.spark.range(1).select(F.version()).first()[0], str)

    # SPARK-45216: Fix non-deterministic seeded Dataset APIs
    def test_non_deterministic_with_seed(self):
        df = self.spark.createDataFrame([([*range(0, 10, 1)],)], ["a"])

        r = F.rand()
        r2 = F.randn()
        r3 = F.shuffle("a")
        res = df.select(r, r, r2, r2, r3, r3).collect()
        for i in range(3):
            self.assertEqual(res[0][i * 2], res[0][i * 2 + 1])

    def test_current_timestamp(self):
        df = self.spark.range(1).select(F.current_timestamp())
        self.assertIsInstance(df.first()[0], datetime.datetime)
        self.assertEqual(df.schema.names[0], "current_timestamp()")
        df = self.spark.range(1).select(F.now())
        self.assertIsInstance(df.first()[0], datetime.datetime)
        self.assertEqual(df.schema.names[0], "now()")

    def test_json_tuple_empty_fields(self):
        df = self.spark.createDataFrame(
            [
                ("1", """{"f1": "value1", "f2": "value2"}"""),
                ("2", """{"f1": "value12"}"""),
            ],
            ("key", "jstring"),
        )
        self.assertRaisesRegex(
            PySparkValueError,
            "At least one field must be specified",
            lambda: df.select(F.json_tuple(df.jstring)),
        )

    def test_avro_type_check(self):
        parameters = ["data", "jsonFormatSchema", "options"]
        expected_type = ["pyspark.sql.Column or str", "str", "dict, optional"]
        dummyDF = self.spark.createDataFrame([Row(a=i, b=i) for i in range(5)])

        # test from_avro type checks for each parameter
        wrong_type_value = 1
        with self.assertRaises(PySparkTypeError) as pe1:
            dummyDF.select(from_avro(wrong_type_value, "jsonSchema", None))
        with self.assertRaises(PySparkTypeError) as pe2:
            dummyDF.select(from_avro("value", wrong_type_value, None))
        with self.assertRaises(PySparkTypeError) as pe3:
            dummyDF.select(from_avro("value", "jsonSchema", wrong_type_value))
        from_avro_pes = [pe1, pe2, pe3]
        for i in range(3):
            self.check_error(
                exception=from_avro_pes[i].exception,
                errorClass="INVALID_TYPE",
                messageParameters={"arg_name": parameters[i], "arg_type": expected_type[i]},
            )

        # test to_avro type checks for each parameter
        with self.assertRaises(PySparkTypeError) as pe4:
            dummyDF.select(to_avro(wrong_type_value, "jsonSchema"))
        with self.assertRaises(PySparkTypeError) as pe5:
            dummyDF.select(to_avro("value", wrong_type_value))
        to_avro_pes = [pe4, pe5]
        for i in range(2):
            self.check_error(
                exception=to_avro_pes[i].exception,
                errorClass="INVALID_TYPE",
                messageParameters={"arg_name": parameters[i], "arg_type": expected_type[i]},
            )

    def test_enum_literals(self):
        class IntEnum(Enum):
            X = 1
            Y = 2
            Z = 3

        id = F.col("id")
        b = F.col("b")

        cols, expected = list(
            zip(
                (F.lit(IntEnum.X), 1),
                (F.lit([IntEnum.X, IntEnum.Y]), [1, 2]),
                (F.rand(IntEnum.X), 0.9531453492357947),
                (F.randn(IntEnum.X), -1.1081822375859998),
                (F.when(b, IntEnum.X), 1),
            )
        )

        result = (
            self.spark.range(1, 2)
            .select(id, id.astype("string").alias("s"), id.astype("boolean").alias("b"))
            .select(*cols)
            .first()
        )

        for r, c, e in zip(result, cols, expected):
            self.assertEqual(r, e, str(c))

    def test_nullifzero_zeroifnull(self):
        df = self.spark.createDataFrame([(0,), (1,)], ["a"])
        result = df.select(nullifzero(df.a).alias("r"))
        assertDataFrameEqual([Row(r=None), Row(r=1)], result)

        df = self.spark.createDataFrame([(None,), (1,)], ["a"])
        result = df.select(zeroifnull(df.a).alias("r"))
        assertDataFrameEqual([Row(r=0), Row(r=1)], result)

    def test_randstr_uniform(self):
        df = self.spark.createDataFrame([(0,)], ["a"])
        result = df.select(randstr(F.lit(5), F.lit(0)).alias("x")).selectExpr("length(x)")
        assertDataFrameEqual([Row(5)], result)
        # The random seed is optional.
        result = df.select(randstr(F.lit(5)).alias("x")).selectExpr("length(x)")
        assertDataFrameEqual([Row(5)], result)

        df = self.spark.createDataFrame([(0,)], ["a"])
        result = df.select(uniform(F.lit(10), F.lit(20), F.lit(0)).alias("x")).selectExpr("x > 5")
        assertDataFrameEqual([Row(True)], result)
        # The random seed is optional.
        result = df.select(uniform(F.lit(10), F.lit(20)).alias("x")).selectExpr("x > 5")
        assertDataFrameEqual([Row(True)], result)

    def test_string_validation(self):
        df = self.spark.createDataFrame([("abc",)], ["a"])
        # test is_valid_utf8
        result_is_valid_utf8 = df.select(F.is_valid_utf8(df.a).alias("r"))
        assertDataFrameEqual([Row(r=True)], result_is_valid_utf8)
        # test make_valid_utf8
        result_make_valid_utf8 = df.select(F.make_valid_utf8(df.a).alias("r"))
        assertDataFrameEqual([Row(r="abc")], result_make_valid_utf8)
        # test validate_utf8
        result_validate_utf8 = df.select(F.validate_utf8(df.a).alias("r"))
        assertDataFrameEqual([Row(r="abc")], result_validate_utf8)
        # test try_validate_utf8
        result_try_validate_utf8 = df.select(F.try_validate_utf8(df.a).alias("r"))
        assertDataFrameEqual([Row(r="abc")], result_try_validate_utf8)


class FunctionsTests(ReusedSQLTestCase, FunctionsTestsMixin):
    pass


if __name__ == "__main__":
    import unittest
    from pyspark.sql.tests.test_functions import *  # noqa: F401

    try:
        import xmlrunner

        testRunner = xmlrunner.XMLTestRunner(output="target/test-reports", verbosity=2)
    except ImportError:
        testRunner = None
    unittest.main(testRunner=testRunner, verbosity=2)<|MERGE_RESOLUTION|>--- conflicted
+++ resolved
@@ -82,12 +82,9 @@
 
         # Functions that we expect to be missing in python until they are added to pyspark
         expected_missing_in_py = set(
-<<<<<<< HEAD
-            ["current_time"]  # TODO(SPARK-52889): @uros-db is addressing this separately.
-=======
             # TODO(SPARK-52888): Implement the make_time function in Python
-            ["make_time"]
->>>>>>> 77dc7f3d
+            # TODO(SPARK-52889): Implement the current_time function in Python
+            ["current_time", "make_time"]
         )
 
         self.assertEqual(
