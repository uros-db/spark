--- conflicted
+++ resolved
@@ -82,13 +82,9 @@
 
         # Functions that we expect to be missing in python until they are added to pyspark
         expected_missing_in_py = set(
-<<<<<<< HEAD
             # TODO(SPARK-53108): Implement the time_diff function in Python
-            ["time_diff"]
-=======
             # TODO(SPARK-53107): Implement the time_trunc function in Python
-            ["time_trunc"]
->>>>>>> ea8b6fdd
+            ["time_diff", "time_trunc"]
         )
 
         self.assertEqual(
