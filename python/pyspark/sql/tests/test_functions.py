#
# Licensed to the Apache Software Foundation (ASF) under one or more
# contributor license agreements.  See the NOTICE file distributed with
# this work for additional information regarding copyright ownership.
# The ASF licenses this file to You under the Apache License, Version 2.0
# (the "License"); you may not use this file except in compliance with
# the License.  You may obtain a copy of the License at
#
#    http://www.apache.org/licenses/LICENSE-2.0
#
# Unless required by applicable law or agreed to in writing, software
# distributed under the License is distributed on an "AS IS" BASIS,
# WITHOUT WARRANTIES OR CONDITIONS OF ANY KIND, either express or implied.
# See the License for the specific language governing permissions and
# limitations under the License.
#

from contextlib import redirect_stdout
import datetime
from enum import Enum
from inspect import getmembers, isfunction, isclass
import io
from itertools import chain
import math
import re
import unittest

from pyspark.errors import PySparkTypeError, PySparkValueError, SparkRuntimeException
from pyspark.sql import Row, Window, functions as F, types
from pyspark.sql.avro.functions import from_avro, to_avro
from pyspark.sql.column import Column
from pyspark.sql.functions.builtin import nullifzero, randstr, uniform, zeroifnull
from pyspark.sql.types import StructType, StructField, StringType
from pyspark.testing.sqlutils import ReusedSQLTestCase, SQLTestUtils
from pyspark.testing.utils import have_numpy, assertDataFrameEqual


class FunctionsTestsMixin:
    def test_function_parity(self):
        # This test compares the available list of functions in pyspark.sql.functions with those
        # available in the Scala/Java DataFrame API in org.apache.spark.sql.functions.
        #
        # NOTE FOR DEVELOPERS:
        # If this test fails one of the following needs to happen
        # * If a function was added to org.apache.spark.sql.functions it either needs to be added to
        #     pyspark.sql.functions or added to the below expected_missing_in_py set.
        # * If a function was added to pyspark.sql.functions that was already in
        #     org.apache.spark.sql.functions then it needs to be removed from expected_missing_in_py
        #     below. If the function has a different name it needs to be added to py_equiv_jvm
        #     mapping.
        # * If it's not related to an added/removed function then likely the exclusion list
        #     jvm_excluded_fn needs to be updated.

        jvm_fn_set = {name for (name, value) in getmembers(self.sc._jvm.functions)}
        py_fn_set = {name for (name, value) in getmembers(F, isfunction) if name[0] != "_"}

        # Functions on the JVM side we do not expect to be available in python because they are
        # depreciated, irrelevant to python, or have equivalents.
        jvm_excluded_fn = [
            "callUDF",  # depreciated, use call_udf
            "typedlit",  # Scala only
            "typedLit",  # Scala only
            "monotonicallyIncreasingId",  # depreciated, use monotonically_increasing_id
            "not",  # equivalent to python ~expression
            "any",  # equivalent to python ~some
            "len",  # equivalent to python ~length
            "udaf",  # used for creating UDAF's which are not supported in PySpark
            "partitioning$",  # partitioning expressions for DSv2
        ]

        jvm_fn_set.difference_update(jvm_excluded_fn)

        # For functions that are named differently in pyspark this is the mapping of their
        # python name to the JVM equivalent
        py_equiv_jvm = {"create_map": "map"}
        for py_name, jvm_name in py_equiv_jvm.items():
            if py_name in py_fn_set:
                py_fn_set.remove(py_name)
                py_fn_set.add(jvm_name)

        missing_in_py = jvm_fn_set.difference(py_fn_set)

        # Functions that we expect to be missing in python until they are added to pyspark
        expected_missing_in_py = set(
            # TODO(SPARK-53108): Implement the time_diff function in Python
            ["time_diff"]
        )

        self.assertEqual(
            expected_missing_in_py, missing_in_py, "Missing functions in pyspark not as expected"
        )

    def test_wildcard_import(self):
        all_set = set(F.__all__)

        # {
        #     "abs",
        #     "acos",
        #     "acosh",
        #     "add_months",
        #     "aes_decrypt",
        #     "aes_encrypt",
        #     ...,
        # }
        fn_set = {
            name
            for (name, value) in getmembers(F, isfunction)
            if name[0] != "_" and value.__module__ != "typing"
        }

        deprecated_fn_list = [
            "approxCountDistinct",  # deprecated
            "bitwiseNOT",  # deprecated
            "countDistinct",  # deprecated
            "chr",  # name conflict with builtin function
            "random",  # name conflict with builtin function
            "shiftLeft",  # deprecated
            "shiftRight",  # deprecated
            "shiftRightUnsigned",  # deprecated
            "sumDistinct",  # deprecated
            "toDegrees",  # deprecated
            "toRadians",  # deprecated
            "uuid",  # name conflict with builtin module
        ]
        unregistered_fn_list = [
            "chr",  # name conflict with builtin function
            "random",  # name conflict with builtin function
            "uuid",  # name conflict with builtin module
        ]
        expected_fn_all_diff = set(deprecated_fn_list + unregistered_fn_list)
        self.assertEqual(expected_fn_all_diff, fn_set - all_set)

        # {
        #     "AnalyzeArgument",
        #     "AnalyzeResult",
        #     ...,
        #     "UserDefinedFunction",
        #     "UserDefinedTableFunction",
        # }
        clz_set = {
            name
            for (name, value) in getmembers(F, isclass)
            if name[0] != "_" and value.__module__ != "typing"
        }

        expected_clz_all_diff = {
            "ArrayType",  # should be imported from pyspark.sql.types
            "ByteType",  # should be imported from pyspark.sql.types
            "Column",  # should be imported from pyspark.sql
            "DataType",  # should be imported from pyspark.sql.types
            "NumericType",  # should be imported from pyspark.sql.types
            "PySparkTypeError",  # should be imported from pyspark.errors
            "PySparkValueError",  # should be imported from pyspark.errors
            "StringType",  # should be imported from pyspark.sql.types
            "StructType",  # should be imported from pyspark.sql.types
        }
        self.assertEqual(expected_clz_all_diff, clz_set - all_set)

        unknonw_set = all_set - (fn_set | clz_set)
        self.assertEqual(unknonw_set, set())

    def test_explode(self):
        d = [
            Row(a=1, intlist=[1, 2, 3], mapfield={"a": "b"}),
            Row(a=1, intlist=[], mapfield={}),
            Row(a=1, intlist=None, mapfield=None),
        ]
        data = self.spark.createDataFrame(d)

        result = data.select(F.explode(data.intlist).alias("a")).select("a").collect()
        self.assertEqual(result[0][0], 1)
        self.assertEqual(result[1][0], 2)
        self.assertEqual(result[2][0], 3)

        result = data.select(F.explode(data.mapfield).alias("a", "b")).select("a", "b").collect()
        self.assertEqual(result[0][0], "a")
        self.assertEqual(result[0][1], "b")

        result = [tuple(x) for x in data.select(F.posexplode_outer("intlist")).collect()]
        self.assertEqual(result, [(0, 1), (1, 2), (2, 3), (None, None), (None, None)])

        result = [tuple(x) for x in data.select(F.posexplode_outer("mapfield")).collect()]
        self.assertEqual(result, [(0, "a", "b"), (None, None, None), (None, None, None)])

        result = [x[0] for x in data.select(F.explode_outer("intlist")).collect()]
        self.assertEqual(result, [1, 2, 3, None, None])

        result = [tuple(x) for x in data.select(F.explode_outer("mapfield")).collect()]
        self.assertEqual(result, [("a", "b"), (None, None), (None, None)])

    def test_inline(self):
        d = [
            Row(structlist=[Row(b=1, c=2), Row(b=3, c=4)]),
            Row(structlist=[Row(b=None, c=5), None]),
            Row(structlist=[]),
        ]
        data = self.spark.createDataFrame(d)

        result = [tuple(x) for x in data.select(F.inline(data.structlist)).collect()]
        self.assertEqual(result, [(1, 2), (3, 4), (None, 5), (None, None)])

        result = [tuple(x) for x in data.select(F.inline_outer(data.structlist)).collect()]
        self.assertEqual(result, [(1, 2), (3, 4), (None, 5), (None, None), (None, None)])

    def test_basic_functions(self):
        rdd = self.sc.parallelize(['{"foo":"bar"}', '{"foo":"baz"}'])
        df = self.spark.read.json(rdd)
        df.count()
        df.collect()
        df.schema

        # cache and checkpoint
        self.assertFalse(df.is_cached)
        df.persist()
        df.unpersist(True)
        df.cache()
        self.assertTrue(df.is_cached)
        self.assertEqual(2, df.count())

        with self.tempView("temp"):
            df.createOrReplaceTempView("temp")
            df = self.spark.sql("select foo from temp")
            df.count()
            df.collect()

    def test_corr(self):
        df = self.spark.createDataFrame([Row(a=i, b=math.sqrt(i)) for i in range(10)])
        corr = df.stat.corr("a", "b")
        self.assertTrue(abs(corr - 0.95734012) < 1e-6)

    def test_sampleby(self):
        df = self.spark.createDataFrame([Row(a=i, b=(i % 3)) for i in range(100)])
        sampled = df.stat.sampleBy("b", fractions={0: 0.5, 1: 0.5}, seed=0)
        self.assertTrue(35 <= sampled.count() <= 36)

        with self.assertRaises(PySparkTypeError) as pe:
            df.sampleBy(10, fractions={0: 0.5, 1: 0.5})

        self.check_error(
            exception=pe.exception,
            errorClass="NOT_COLUMN_OR_STR",
            messageParameters={"arg_name": "col", "arg_type": "int"},
        )

        with self.assertRaises(PySparkTypeError) as pe:
            df.sampleBy("b", fractions=[0.5, 0.5])

        self.check_error(
            exception=pe.exception,
            errorClass="NOT_DICT",
            messageParameters={"arg_name": "fractions", "arg_type": "list"},
        )

        with self.assertRaises(PySparkTypeError) as pe:
            df.sampleBy("b", fractions={None: 0.5, 1: 0.5})

        self.check_error(
            exception=pe.exception,
            errorClass="DISALLOWED_TYPE_FOR_CONTAINER",
            messageParameters={
                "arg_name": "fractions",
                "arg_type": "dict",
                "allowed_types": "float, int, str",
                "item_type": "NoneType",
            },
        )

    def test_cov(self):
        df = self.spark.createDataFrame([Row(a=i, b=2 * i) for i in range(10)])
        cov = df.stat.cov("a", "b")
        self.assertTrue(abs(cov - 55.0 / 3) < 1e-6)

        with self.assertRaises(PySparkTypeError) as pe:
            df.stat.cov(10, "b")

        self.check_error(
            exception=pe.exception,
            errorClass="NOT_STR",
            messageParameters={"arg_name": "col1", "arg_type": "int"},
        )

        with self.assertRaises(PySparkTypeError) as pe:
            df.stat.cov("a", True)

        self.check_error(
            exception=pe.exception,
            errorClass="NOT_STR",
            messageParameters={"arg_name": "col2", "arg_type": "bool"},
        )

    def test_crosstab(self):
        df = self.spark.createDataFrame([Row(a=i % 3, b=i % 2) for i in range(1, 7)])
        ct = df.stat.crosstab("a", "b").collect()
        ct = sorted(ct, key=lambda x: x[0])
        for i, row in enumerate(ct):
            self.assertEqual(row[0], str(i))
            self.assertTrue(row[1], 1)
            self.assertTrue(row[2], 1)

    def test_math_functions(self):
        df = self.spark.createDataFrame([Row(a=i, b=2 * i) for i in range(10)])

        SQLTestUtils.assert_close(
            [math.cos(i) for i in range(10)], df.select(F.cos(df.a)).collect()
        )
        SQLTestUtils.assert_close([math.cos(i) for i in range(10)], df.select(F.cos("a")).collect())
        SQLTestUtils.assert_close(
            [math.sin(i) for i in range(10)], df.select(F.sin(df.a)).collect()
        )
        SQLTestUtils.assert_close(
            [math.sin(i) for i in range(10)], df.select(F.sin(df["a"])).collect()
        )
        SQLTestUtils.assert_close(
            [math.pow(i, 2 * i) for i in range(10)], df.select(F.pow(df.a, df.b)).collect()
        )
        SQLTestUtils.assert_close(
            [math.pow(i, 2) for i in range(10)], df.select(F.pow(df.a, 2)).collect()
        )
        SQLTestUtils.assert_close(
            [math.pow(i, 2) for i in range(10)], df.select(F.pow(df.a, 2.0)).collect()
        )
        SQLTestUtils.assert_close(
            [math.hypot(i, 2 * i) for i in range(10)], df.select(F.hypot(df.a, df.b)).collect()
        )
        SQLTestUtils.assert_close(
            [math.hypot(i, 2 * i) for i in range(10)], df.select(F.hypot("a", "b")).collect()
        )
        SQLTestUtils.assert_close(
            [math.hypot(i, 2) for i in range(10)], df.select(F.hypot("a", 2)).collect()
        )
        SQLTestUtils.assert_close(
            [math.hypot(i, 2) for i in range(10)], df.select(F.hypot(df.a, 2)).collect()
        )

    def test_inverse_trig_functions(self):
        df = self.spark.createDataFrame([Row(a=i * 0.2, b=i * -0.2) for i in range(10)])

        def check(trig, inv, y_axis_symmetrical):
            SQLTestUtils.assert_close(
                [n * 0.2 for n in range(10)],
                df.select(inv(trig(df.a))).collect(),
            )
            if y_axis_symmetrical:
                SQLTestUtils.assert_close(
                    [n * 0.2 for n in range(10)],
                    df.select(inv(trig(df.b))).collect(),
                )
            else:
                SQLTestUtils.assert_close(
                    [n * -0.2 for n in range(10)],
                    df.select(inv(trig(df.b))).collect(),
                )

        check(F.cosh, F.acosh, y_axis_symmetrical=True)
        check(F.sinh, F.asinh, y_axis_symmetrical=False)
        check(F.tanh, F.atanh, y_axis_symmetrical=False)

    def test_reciprocal_trig_functions(self):
        # SPARK-36683: Tests for reciprocal trig functions (SEC, CSC and COT)
        lst = [
            0.0,
            math.pi / 6,
            math.pi / 4,
            math.pi / 3,
            math.pi / 2,
            math.pi,
            3 * math.pi / 2,
            2 * math.pi,
        ]

        df = self.spark.createDataFrame(lst, types.DoubleType())

        def to_reciprocal_trig(func):
            return [1.0 / func(i) if func(i) != 0 else math.inf for i in lst]

        SQLTestUtils.assert_close(
            to_reciprocal_trig(math.cos), df.select(F.sec(df.value)).collect()
        )
        SQLTestUtils.assert_close(
            to_reciprocal_trig(math.sin), df.select(F.csc(df.value)).collect()
        )
        SQLTestUtils.assert_close(
            to_reciprocal_trig(math.tan), df.select(F.cot(df.value)).collect()
        )

    def test_rand_functions(self):
        df = self.spark.createDataFrame([Row(key=i, value=str(i)) for i in range(100)])

        rnd = df.select("key", F.rand()).collect()
        for row in rnd:
            assert row[1] >= 0.0 and row[1] <= 1.0, "got: %s" % row[1]
        rndn = df.select("key", F.randn(5)).collect()
        for row in rndn:
            assert row[1] >= -4.0 and row[1] <= 4.0, "got: %s" % row[1]

        # If the specified seed is 0, we should use it.
        # https://issues.apache.org/jira/browse/SPARK-9691
        rnd1 = df.select("key", F.rand(0)).collect()
        rnd2 = df.select("key", F.rand(0)).collect()
        self.assertEqual(sorted(rnd1), sorted(rnd2))

        rndn1 = df.select("key", F.randn(0)).collect()
        rndn2 = df.select("key", F.randn(0)).collect()
        self.assertEqual(sorted(rndn1), sorted(rndn2))

<<<<<<< HEAD
    def test_time_diff(self):
        # SPARK-5XXXX: test the time_diff function.
        df = self.spark.createDataFrame(
            [(datetime.time(20, 30, 29)), (datetime.time(21, 30, 29))], ["start", "end"])
        result = 1
        row_from_col = df.select(F.time_diff("hour", df.start, df.end)).first()
        self.assertIsInstance(row_from_col[0], datetime.time)
        self.assertEqual(row_from_col[0], result)
        row_from_name = df.select(F.time_diff("hour", "start", "end")).first()
=======
    def test_time_trunc(self):
        # SPARK-53110: test the time_trunc function.
        df = self.spark.range(1).select(
            F.lit("minute").alias("unit"), F.lit(datetime.time(1, 2, 3)).alias("time")
        )
        result = datetime.time(1, 2, 0)
        row_from_col = df.select(F.time_trunc(df.unit, df.time)).first()
        self.assertIsInstance(row_from_col[0], datetime.time)
        self.assertEqual(row_from_col[0], result)
        row_from_name = df.select(F.time_trunc("unit", "time")).first()
>>>>>>> 54dee4a4
        self.assertIsInstance(row_from_name[0], datetime.time)
        self.assertEqual(row_from_name[0], result)

    def test_try_parse_url(self):
        df = self.spark.createDataFrame(
            [("https://spark.apache.org/path?query=1", "QUERY", "query")],
            ["url", "part", "key"],
        )
        actual = df.select(F.try_parse_url(df.url, df.part, df.key))
        assertDataFrameEqual(actual, [Row("1")])
        df = self.spark.createDataFrame(
            [("inva lid://spark.apache.org/path?query=1", "QUERY", "query")],
            ["url", "part", "key"],
        )
        actual = df.select(F.try_parse_url(df.url, df.part, df.key))
        assertDataFrameEqual(actual, [Row(None)])

    def test_try_make_timestamp(self):
        data = [(2024, 5, 22, 10, 30, 0)]
        df = self.spark.createDataFrame(data, ["year", "month", "day", "hour", "minute", "second"])
        actual = df.select(
            F.try_make_timestamp(df.year, df.month, df.day, df.hour, df.minute, df.second)
        )
        assertDataFrameEqual(actual, [Row(datetime.datetime(2024, 5, 22, 10, 30))])

        data = [(2024, 13, 22, 10, 30, 0)]
        df = self.spark.createDataFrame(data, ["year", "month", "day", "hour", "minute", "second"])
        actual = df.select(
            F.try_make_timestamp(df.year, df.month, df.day, df.hour, df.minute, df.second)
        )
        assertDataFrameEqual(actual, [Row(None)])

    def test_try_make_timestamp_ltz(self):
        # use local timezone here to avoid flakiness
        data = [(2024, 5, 22, 10, 30, 0, datetime.datetime.now().astimezone().tzinfo.__str__())]
        df = self.spark.createDataFrame(
            data, ["year", "month", "day", "hour", "minute", "second", "timezone"]
        )
        actual = df.select(
            F.try_make_timestamp_ltz(
                df.year, df.month, df.day, df.hour, df.minute, df.second, df.timezone
            )
        )
        assertDataFrameEqual(actual, [Row(datetime.datetime(2024, 5, 22, 10, 30, 0))])

        # use local timezone here to avoid flakiness
        data = [(2024, 13, 22, 10, 30, 0, datetime.datetime.now().astimezone().tzinfo.__str__())]
        df = self.spark.createDataFrame(
            data, ["year", "month", "day", "hour", "minute", "second", "timezone"]
        )
        actual = df.select(
            F.try_make_timestamp_ltz(
                df.year, df.month, df.day, df.hour, df.minute, df.second, df.timezone
            )
        )
        assertDataFrameEqual(actual, [Row(None)])

    def test_try_make_timestamp_ntz(self):
        data = [(2024, 5, 22, 10, 30, 0)]
        df = self.spark.createDataFrame(data, ["year", "month", "day", "hour", "minute", "second"])
        actual = df.select(
            F.try_make_timestamp_ntz(df.year, df.month, df.day, df.hour, df.minute, df.second)
        )
        assertDataFrameEqual(actual, [Row(datetime.datetime(2024, 5, 22, 10, 30))])

        data = [(2024, 13, 22, 10, 30, 0)]
        df = self.spark.createDataFrame(data, ["year", "month", "day", "hour", "minute", "second"])
        actual = df.select(
            F.try_make_timestamp_ntz(df.year, df.month, df.day, df.hour, df.minute, df.second)
        )
        assertDataFrameEqual(actual, [Row(None)])

    def test_string_functions(self):
        string_functions = [
            "upper",
            "lower",
            "ascii",
            "base64",
            "unbase64",
            "ltrim",
            "rtrim",
            "trim",
        ]

        df = self.spark.createDataFrame([["nick"]], schema=["name"])
        with self.assertRaises(PySparkTypeError) as pe:
            F.col("name").substr(0, F.lit(1))

        self.check_error(
            exception=pe.exception,
            errorClass="NOT_SAME_TYPE",
            messageParameters={
                "arg_name1": "startPos",
                "arg_name2": "length",
                "arg_type1": "int",
                "arg_type2": "Column",
            },
        )

        with self.assertRaises(PySparkTypeError) as pe:
            F.col("name").substr("", "")

        self.check_error(
            exception=pe.exception,
            errorClass="NOT_COLUMN_OR_INT",
            messageParameters={
                "arg_name": "startPos",
                "arg_type": "str",
            },
        )

        for name in string_functions:
            assertDataFrameEqual(
                df.select(getattr(F, name)("name")),
                df.select(getattr(F, name)(F.col("name"))),
            )

    def test_collation(self):
        df = self.spark.createDataFrame([("a",), ("b",)], ["name"])
        actual = df.select(F.collation(F.collate("name", "UNICODE"))).distinct()
        assertDataFrameEqual([Row("SYSTEM.BUILTIN.UNICODE")], actual)

    def test_try_make_interval(self):
        df = self.spark.createDataFrame([(2147483647,)], ["num"])
        actual = df.select(F.isnull(F.try_make_interval("num")))
        assertDataFrameEqual([Row(True)], actual)

    def test_octet_length_function(self):
        # SPARK-36751: add octet length api for python
        df = self.spark.createDataFrame([("cat",), ("\U0001F408",)], ["cat"])
        actual = df.select(F.octet_length("cat"))
        assertDataFrameEqual([Row(3), Row(4)], actual)

    def test_bit_length_function(self):
        # SPARK-36751: add bit length api for python
        df = self.spark.createDataFrame([("cat",), ("\U0001F408",)], ["cat"])
        actual = df.select(F.bit_length("cat"))
        assertDataFrameEqual([Row(24), Row(32)], actual)

    def test_array_contains_function(self):
        df = self.spark.createDataFrame([(["1", "2", "3"],), ([],)], ["data"])
        actual = df.select(F.array_contains(df.data, "1").alias("b"))
        assertDataFrameEqual([Row(b=True), Row(b=False)], actual)

    def test_levenshtein_function(self):
        df = self.spark.createDataFrame([("kitten", "sitting")], ["l", "r"])
        actual_without_threshold = df.select(F.levenshtein(df.l, df.r).alias("b"))
        assertDataFrameEqual([Row(b=3)], actual_without_threshold)
        actual_with_threshold = df.select(F.levenshtein(df.l, df.r, 2).alias("b"))
        assertDataFrameEqual([Row(b=-1)], actual_with_threshold)

    def test_between_function(self):
        df = self.spark.createDataFrame(
            [Row(a=1, b=2, c=3), Row(a=2, b=1, c=3), Row(a=4, b=1, c=4)]
        )
        assertDataFrameEqual(
            [Row(a=2, b=1, c=3), Row(a=4, b=1, c=4)], df.filter(df.a.between(df.b, df.c))
        )

    def test_dayofweek(self):
        dt = datetime.datetime(2017, 11, 6)
        df = self.spark.createDataFrame([Row(date=dt)])
        row = df.select(F.dayofweek(df.date)).first()
        self.assertEqual(row[0], 2)

    def test_monthname(self):
        dt = datetime.datetime(2017, 11, 6)
        df = self.spark.createDataFrame([Row(date=dt)])
        row = df.select(F.monthname(df.date)).first()
        self.assertEqual(row[0], "Nov")

    def test_dayname(self):
        dt = datetime.datetime(2017, 11, 6)
        df = self.spark.createDataFrame([Row(date=dt)])
        row = df.select(F.dayname(df.date)).first()
        self.assertEqual(row[0], "Mon")

    def test_hour(self):
        # SPARK-52892: test the hour function with time.
        df = self.spark.range(1).select(F.lit(datetime.time(12, 34, 56)).alias("time"))
        row_from_col = df.select(F.hour(df.time)).first()
        self.assertEqual(row_from_col[0], 12)
        row_from_name = df.select(F.hour("time")).first()
        self.assertEqual(row_from_name[0], 12)

    def test_minute(self):
        # SPARK-52893: test the minute function with time.
        df = self.spark.range(1).select(F.lit(datetime.time(12, 34, 56)).alias("time"))
        row_from_col = df.select(F.minute(df.time)).first()
        self.assertEqual(row_from_col[0], 34)
        row_from_name = df.select(F.minute("time")).first()
        self.assertEqual(row_from_name[0], 34)

    def test_second(self):
        # SPARK-52894: test the second function with time.
        df = self.spark.range(1).select(F.lit(datetime.time(12, 34, 56)).alias("time"))
        row_from_col = df.select(F.second(df.time)).first()
        self.assertEqual(row_from_col[0], 56)
        row_from_name = df.select(F.second("time")).first()
        self.assertEqual(row_from_name[0], 56)

    # Test added for SPARK-37738; change Python API to accept both col & int as input
    def test_date_add_function(self):
        dt = datetime.date(2021, 12, 27)

        # Note; number var in Python gets converted to LongType column;
        # this is not supported by the function, so cast to Integer explicitly
        df = self.spark.createDataFrame([Row(date=dt, add=2)], "date date, add integer")

        self.assertTrue(
            all(
                df.select(
                    F.date_add(df.date, df.add) == datetime.date(2021, 12, 29),
                    F.date_add(df.date, "add") == datetime.date(2021, 12, 29),
                    F.date_add(df.date, 3) == datetime.date(2021, 12, 30),
                ).first()
            )
        )

    # Test added for SPARK-37738; change Python API to accept both col & int as input
    def test_date_sub_function(self):
        dt = datetime.date(2021, 12, 27)

        # Note; number var in Python gets converted to LongType column;
        # this is not supported by the function, so cast to Integer explicitly
        df = self.spark.createDataFrame([Row(date=dt, sub=2)], "date date, sub integer")

        self.assertTrue(
            all(
                df.select(
                    F.date_sub(df.date, df.sub) == datetime.date(2021, 12, 25),
                    F.date_sub(df.date, "sub") == datetime.date(2021, 12, 25),
                    F.date_sub(df.date, 3) == datetime.date(2021, 12, 24),
                ).first()
            )
        )

    # Test added for SPARK-37738; change Python API to accept both col & int as input
    def test_add_months_function(self):
        dt = datetime.date(2021, 12, 27)

        # Note; number in Python gets converted to LongType column;
        # this is not supported by the function, so cast to Integer explicitly
        df = self.spark.createDataFrame([Row(date=dt, add=2)], "date date, add integer")

        self.assertTrue(
            all(
                df.select(
                    F.add_months(df.date, df.add) == datetime.date(2022, 2, 27),
                    F.add_months(df.date, "add") == datetime.date(2022, 2, 27),
                    F.add_months(df.date, 3) == datetime.date(2022, 3, 27),
                ).first()
            )
        )

    def test_make_time(self):
        # SPARK-52888: test the make_time function.
        df = self.spark.createDataFrame([(1, 2, 3)], ["hour", "minute", "second"])
        result = datetime.time(1, 2, 3)
        row_from_col = df.select(F.make_time(df.hour, df.minute, df.second)).first()
        self.assertIsInstance(row_from_col[0], datetime.time)
        self.assertEqual(row_from_col[0], result)
        row_from_name = df.select(F.make_time("hour", "minute", "second")).first()
        self.assertIsInstance(row_from_name[0], datetime.time)
        self.assertEqual(row_from_name[0], result)

    def test_make_date(self):
        # SPARK-36554: expose make_date expression
        df = self.spark.createDataFrame([(2020, 6, 26)], ["Y", "M", "D"])
        row_from_col = df.select(F.make_date(df.Y, df.M, df.D)).first()
        self.assertEqual(row_from_col[0], datetime.date(2020, 6, 26))
        row_from_name = df.select(F.make_date("Y", "M", "D")).first()
        self.assertEqual(row_from_name[0], datetime.date(2020, 6, 26))

    def test_expr(self):
        row = Row(a="length string", b=75)
        df = self.spark.createDataFrame([row])
        result = df.select(F.expr("length(a)")).collect()[0].asDict()
        self.assertEqual(13, result["length(a)"])

    # add test for SPARK-10577 (test broadcast join hint)
    def test_functions_broadcast(self):
        df1 = self.spark.createDataFrame([(1, "1"), (2, "2")], ("key", "value"))
        df2 = self.spark.createDataFrame([(1, "1"), (2, "2")], ("key", "value"))

        # equijoin - should be converted into broadcast join
        with io.StringIO() as buf, redirect_stdout(buf):
            df1.join(F.broadcast(df2), "key").explain(True)
            self.assertGreaterEqual(buf.getvalue().count("Broadcast"), 1)

        # no join key -- should not be a broadcast join
        with io.StringIO() as buf, redirect_stdout(buf):
            df1.crossJoin(F.broadcast(df2)).explain(True)
            self.assertGreaterEqual(buf.getvalue().count("Broadcast"), 1)

        # planner should not crash without a join
        F.broadcast(df1).explain(True)

    def test_first_last_ignorenulls(self):
        df = self.spark.range(0, 100)
        df2 = df.select(F.when(df.id % 3 == 0, None).otherwise(df.id).alias("id"))
        df3 = df2.select(
            F.first(df2.id, False).alias("a"),
            F.first(df2.id, True).alias("b"),
            F.last(df2.id, False).alias("c"),
            F.last(df2.id, True).alias("d"),
        )
        assertDataFrameEqual([Row(a=None, b=1, c=None, d=98)], df3)

    def test_approxQuantile(self):
        df = self.spark.createDataFrame([Row(a=i, b=i + 10) for i in range(10)])
        for f in ["a", "a"]:
            aq = df.stat.approxQuantile(f, [0.1, 0.5, 0.9], 0.1)
            self.assertTrue(isinstance(aq, list))
            self.assertEqual(len(aq), 3)
        self.assertTrue(all(isinstance(q, float) for q in aq))
        aqs = df.stat.approxQuantile(["a", "b"], [0.1, 0.5, 0.9], 0.1)
        self.assertTrue(isinstance(aqs, list))
        self.assertEqual(len(aqs), 2)
        self.assertTrue(isinstance(aqs[0], list))
        self.assertEqual(len(aqs[0]), 3)
        self.assertTrue(all(isinstance(q, float) for q in aqs[0]))
        self.assertTrue(isinstance(aqs[1], list))
        self.assertEqual(len(aqs[1]), 3)
        self.assertTrue(all(isinstance(q, float) for q in aqs[1]))
        aqt = df.stat.approxQuantile(("a", "b"), [0.1, 0.5, 0.9], 0.1)
        self.assertTrue(isinstance(aqt, list))
        self.assertEqual(len(aqt), 2)
        self.assertTrue(isinstance(aqt[0], list))
        self.assertEqual(len(aqt[0]), 3)
        self.assertTrue(all(isinstance(q, float) for q in aqt[0]))
        self.assertTrue(isinstance(aqt[1], list))
        self.assertEqual(len(aqt[1]), 3)
        self.assertTrue(all(isinstance(q, float) for q in aqt[1]))
        self.assertRaises(TypeError, lambda: df.stat.approxQuantile(123, [0.1, 0.9], 0.1))
        self.assertRaises(TypeError, lambda: df.stat.approxQuantile(("a", 123), [0.1, 0.9], 0.1))
        self.assertRaises(TypeError, lambda: df.stat.approxQuantile(["a", 123], [0.1, 0.9], 0.1))

    def test_sorting_functions_with_column(self):
        self.check_sorting_functions_with_column(Column)

    def check_sorting_functions_with_column(self, tpe):
        funs = [F.asc_nulls_first, F.asc_nulls_last, F.desc_nulls_first, F.desc_nulls_last]
        exprs = [F.col("x"), "x"]

        for fun in funs:
            for _expr in exprs:
                res = fun(_expr)
                self.assertIsInstance(res, tpe)
                self.assertIn(f"""'x {fun.__name__.replace("_", " ").upper()}'""", str(res))

        for _expr in exprs:
            res = F.asc(_expr)
            self.assertIsInstance(res, tpe)
            self.assertIn("""'x ASC NULLS FIRST'""", str(res))

        for _expr in exprs:
            res = F.desc(_expr)
            self.assertIsInstance(res, tpe)
            self.assertIn("""'x DESC NULLS LAST'""", str(res))

    def test_sort_with_nulls_order(self):
        df = self.spark.createDataFrame(
            [("Tom", 80), (None, 60), ("Alice", 50)], ["name", "height"]
        )
        assertDataFrameEqual(
            df.select(df.name).orderBy(F.asc_nulls_first("name")),
            [Row(name=None), Row(name="Alice"), Row(name="Tom")],
        )
        assertDataFrameEqual(
            df.select(df.name).orderBy(F.asc_nulls_last("name")),
            [Row(name="Alice"), Row(name="Tom"), Row(name=None)],
        )
        assertDataFrameEqual(
            df.select(df.name).orderBy(F.desc_nulls_first("name")),
            [Row(name=None), Row(name="Tom"), Row(name="Alice")],
        )
        assertDataFrameEqual(
            df.select(df.name).orderBy(F.desc_nulls_last("name")),
            [Row(name="Tom"), Row(name="Alice"), Row(name=None)],
        )

    def test_input_file_name_reset_for_rdd(self):
        rdd = self.sc.textFile("python/test_support/hello/hello.txt").map(lambda x: {"data": x})
        df = self.spark.createDataFrame(rdd, "data STRING")
        df.select(F.input_file_name().alias("file")).collect()

        non_file_df = self.spark.range(100).select(F.input_file_name())

        results = non_file_df.collect()
        self.assertTrue(len(results) == 100)

        # [SPARK-24605]: if everything was properly reset after the last job, this should return
        # empty string rather than the file read in the last job.
        for result in results:
            self.assertEqual(result[0], "")

    def test_slice(self):
        df = self.spark.createDataFrame(
            [
                (
                    [1, 2, 3],
                    2,
                    2,
                ),
                (
                    [4, 5],
                    2,
                    2,
                ),
            ],
            ["x", "index", "len"],
        )

        expected = [Row(sliced=[2, 3]), Row(sliced=[5])]
        assertDataFrameEqual(df.select(F.slice(df.x, 2, 2).alias("sliced")), expected)
        assertDataFrameEqual(df.select(F.slice(df.x, F.lit(2), F.lit(2)).alias("sliced")), expected)
        assertDataFrameEqual(df.select(F.slice("x", "index", "len").alias("sliced")), expected)

        assertDataFrameEqual(
            df.select(F.slice(df.x, F.size(df.x) - 1, F.lit(1)).alias("sliced")),
            [Row(sliced=[2]), Row(sliced=[4])],
        )
        assertDataFrameEqual(
            df.select(F.slice(df.x, F.lit(1), F.size(df.x) - 1).alias("sliced")),
            [Row(sliced=[1, 2]), Row(sliced=[4])],
        )

    def test_array_repeat(self):
        df = self.spark.range(1)
        df = df.withColumn("repeat_n", F.lit(3))

        expected = [Row(val=[0, 0, 0])]
        assertDataFrameEqual(df.select(F.array_repeat("id", 3).alias("val")), expected)
        assertDataFrameEqual(df.select(F.array_repeat("id", F.lit(3)).alias("val")), expected)
        assertDataFrameEqual(df.select(F.array_repeat("id", "repeat_n").alias("val")), expected)

    def test_input_file_name_udf(self):
        df = self.spark.read.text("python/test_support/hello/hello.txt")
        df = df.select(F.udf(lambda x: x)("value"), F.input_file_name().alias("file"))
        file_name = df.collect()[0].file
        self.assertTrue("python/test_support/hello/hello.txt" in file_name)

    def test_least(self):
        df = self.spark.createDataFrame([(1, 4, 3)], ["a", "b", "c"])

        expected = [Row(least=1)]
        assertDataFrameEqual(df.select(F.least(df.a, df.b, df.c).alias("least")), expected)
        assertDataFrameEqual(
            df.select(F.least(F.lit(3), F.lit(5), F.lit(1)).alias("least")), expected
        )
        assertDataFrameEqual(df.select(F.least("a", "b", "c").alias("least")), expected)

        with self.assertRaises(PySparkValueError) as pe:
            df.select(F.least(df.a).alias("least")).collect()

        self.check_error(
            exception=pe.exception,
            errorClass="WRONG_NUM_COLUMNS",
            messageParameters={"func_name": "least", "num_cols": "2"},
        )

    def test_overlay(self):
        actual = list(
            chain.from_iterable(
                [
                    re.findall("(overlay\\(.*\\))", str(x))
                    for x in [
                        F.overlay(F.col("foo"), F.col("bar"), 1),
                        F.overlay("x", "y", 3),
                        F.overlay(F.col("x"), F.col("y"), 1, 3),
                        F.overlay("x", "y", 2, 5),
                        F.overlay("x", "y", F.lit(11)),
                        F.overlay("x", "y", F.lit(2), F.lit(5)),
                    ]
                ]
            )
        )

        expected = [
            "overlay(foo, bar, 1, -1)",
            "overlay(x, y, 3, -1)",
            "overlay(x, y, 1, 3)",
            "overlay(x, y, 2, 5)",
            "overlay(x, y, 11, -1)",
            "overlay(x, y, 2, 5)",
        ]

        self.assertListEqual(actual, expected)

        df = self.spark.createDataFrame([("SPARK_SQL", "CORE", 7, 0)], ("x", "y", "pos", "len"))

        exp = [Row(ol="SPARK_CORESQL")]
        assertDataFrameEqual(df.select(F.overlay(df.x, df.y, 7, 0).alias("ol")), exp)
        assertDataFrameEqual(df.select(F.overlay(df.x, df.y, F.lit(7), F.lit(0)).alias("ol")), exp)
        assertDataFrameEqual(df.select(F.overlay("x", "y", "pos", "len").alias("ol")), exp)

        with self.assertRaises(PySparkTypeError) as pe:
            df.select(F.overlay(df.x, df.y, 7.5, 0).alias("ol")).collect()

        self.check_error(
            exception=pe.exception,
            errorClass="NOT_COLUMN_OR_INT_OR_STR",
            messageParameters={"arg_name": "pos", "arg_type": "float"},
        )

        with self.assertRaises(PySparkTypeError) as pe:
            df.select(F.overlay(df.x, df.y, 7, 0.5).alias("ol")).collect()

        self.check_error(
            exception=pe.exception,
            errorClass="NOT_COLUMN_OR_INT_OR_STR",
            messageParameters={"arg_name": "len", "arg_type": "float"},
        )

    def test_percentile(self):
        actual = list(
            chain.from_iterable(
                [
                    re.findall("(percentile\\(.*\\))", str(x))
                    for x in [
                        F.percentile(F.col("foo"), F.lit(0.5)),
                        F.percentile(F.col("bar"), 0.25, 2),
                        F.percentile(F.col("bar"), [0.25, 0.5, 0.75]),
                        F.percentile(F.col("foo"), (0.05, 0.95), 100),
                        F.percentile("foo", 0.5),
                        F.percentile("bar", [0.1, 0.9], F.lit(10)),
                    ]
                ]
            )
        )

        expected = [
            "percentile(foo, 0.5, 1)",
            "percentile(bar, 0.25, 2)",
            "percentile(bar, array(0.25, 0.5, 0.75), 1)",
            "percentile(foo, array(0.05, 0.95), 100)",
            "percentile(foo, 0.5, 1)",
            "percentile(bar, array(0.1, 0.9), 10)",
        ]

        self.assertListEqual(actual, expected)

    def test_median(self):
        actual = list(
            chain.from_iterable(
                [
                    re.findall("(median\\(.*\\))", str(x))
                    for x in [
                        F.median(F.col("foo")),
                    ]
                ]
            )
        )

        expected = [
            "median(foo)",
        ]

        self.assertListEqual(actual, expected)

    def test_percentile_approx(self):
        actual = list(
            chain.from_iterable(
                [
                    re.findall("(percentile_approx\\(.*\\))", str(x))
                    for x in [
                        F.percentile_approx(F.col("foo"), F.lit(0.5)),
                        F.percentile_approx(F.col("bar"), 0.25, 42),
                        F.percentile_approx(F.col("bar"), [0.25, 0.5, 0.75]),
                        F.percentile_approx(F.col("foo"), (0.05, 0.95), 100),
                        F.percentile_approx("foo", 0.5),
                        F.percentile_approx("bar", [0.1, 0.9], F.lit(10)),
                    ]
                ]
            )
        )

        expected = [
            "percentile_approx(foo, 0.5, 10000)",
            "percentile_approx(bar, 0.25, 42)",
            "percentile_approx(bar, array(0.25, 0.5, 0.75), 10000)",
            "percentile_approx(foo, array(0.05, 0.95), 100)",
            "percentile_approx(foo, 0.5, 10000)",
            "percentile_approx(bar, array(0.1, 0.9), 10)",
        ]

        self.assertListEqual(actual, expected)

    def test_nth_value(self):
        df = self.spark.createDataFrame(
            [
                ("a", 0, None),
                ("a", 1, "x"),
                ("a", 2, "y"),
                ("a", 3, "z"),
                ("a", 4, None),
                ("b", 1, None),
                ("b", 2, None),
            ],
            schema=("key", "order", "value"),
        )
        w = Window.partitionBy("key").orderBy("order")

        rs = df.select(
            df.key,
            df.order,
            F.nth_value("value", 2).over(w),
            F.nth_value("value", 2, False).over(w),
            F.nth_value("value", 2, True).over(w),
        ).collect()

        expected = [
            ("a", 0, None, None, None),
            ("a", 1, "x", "x", None),
            ("a", 2, "x", "x", "y"),
            ("a", 3, "x", "x", "y"),
            ("a", 4, "x", "x", "y"),
            ("b", 1, None, None, None),
            ("b", 2, None, None, None),
        ]

        for r, ex in zip(sorted(rs), sorted(expected)):
            self.assertEqual(tuple(r), ex[: len(r)])

    def test_higher_order_function_failures(self):
        # Should fail with varargs
        with self.assertRaises(PySparkValueError) as pe:
            F.transform(F.col("foo"), lambda *x: F.lit(1))

        self.check_error(
            exception=pe.exception,
            errorClass="UNSUPPORTED_PARAM_TYPE_FOR_HIGHER_ORDER_FUNCTION",
            messageParameters={"func_name": "<lambda>"},
        )

        # Should fail with kwargs
        with self.assertRaises(PySparkValueError) as pe:
            F.transform(F.col("foo"), lambda **x: F.lit(1))

        self.check_error(
            exception=pe.exception,
            errorClass="UNSUPPORTED_PARAM_TYPE_FOR_HIGHER_ORDER_FUNCTION",
            messageParameters={"func_name": "<lambda>"},
        )

        # Should fail with nullary function
        with self.assertRaises(PySparkValueError) as pe:
            F.transform(F.col("foo"), lambda: F.lit(1))

        self.check_error(
            exception=pe.exception,
            errorClass="WRONG_NUM_ARGS_FOR_HIGHER_ORDER_FUNCTION",
            messageParameters={"func_name": "<lambda>", "num_args": "0"},
        )

        # Should fail with quaternary function
        with self.assertRaises(PySparkValueError) as pe:
            F.transform(F.col("foo"), lambda x1, x2, x3, x4: F.lit(1))

        self.check_error(
            exception=pe.exception,
            errorClass="WRONG_NUM_ARGS_FOR_HIGHER_ORDER_FUNCTION",
            messageParameters={"func_name": "<lambda>", "num_args": "4"},
        )

        # Should fail if function doesn't return Column
        with self.assertRaises(PySparkValueError) as pe:
            F.transform(F.col("foo"), lambda x: 1)

        self.check_error(
            exception=pe.exception,
            errorClass="HIGHER_ORDER_FUNCTION_SHOULD_RETURN_COLUMN",
            messageParameters={"func_name": "<lambda>", "return_type": "int"},
        )

    def test_nested_higher_order_function(self):
        # SPARK-35382: lambda vars must be resolved properly in nested higher order functions
        df = self.spark.sql("SELECT array(1, 2, 3) as numbers, array('a', 'b', 'c') as letters")

        actual = df.select(
            F.flatten(
                F.transform(
                    "numbers",
                    lambda number: F.transform(
                        "letters", lambda letter: F.struct(number.alias("n"), letter.alias("l"))
                    ),
                )
            )
        ).first()[0]

        expected = [
            (1, "a"),
            (1, "b"),
            (1, "c"),
            (2, "a"),
            (2, "b"),
            (2, "c"),
            (3, "a"),
            (3, "b"),
            (3, "c"),
        ]

        self.assertEqual(actual, expected)

    def test_window_functions(self):
        df = self.spark.createDataFrame([(1, "1"), (2, "2"), (1, "2"), (1, "2")], ["key", "value"])
        w = Window.partitionBy("value").orderBy("key")

        sel = df.select(
            df.value,
            df.key,
            F.max("key").over(w.rowsBetween(0, 1)),
            F.min("key").over(w.rowsBetween(0, 1)),
            F.count("key").over(w.rowsBetween(float("-inf"), float("inf"))),
            F.row_number().over(w),
            F.rank().over(w),
            F.dense_rank().over(w),
            F.ntile(2).over(w),
        )
        rs = sorted(sel.collect())
        expected = [
            ("1", 1, 1, 1, 1, 1, 1, 1, 1),
            ("2", 1, 1, 1, 3, 1, 1, 1, 1),
            ("2", 1, 2, 1, 3, 2, 1, 1, 1),
            ("2", 2, 2, 2, 3, 3, 3, 2, 2),
        ]
        for r, ex in zip(rs, expected):
            self.assertEqual(tuple(r), ex[: len(r)])

    def test_window_functions_without_partitionBy(self):
        df = self.spark.createDataFrame([(1, "1"), (2, "2"), (1, "2"), (1, "2")], ["key", "value"])
        w = Window.orderBy("key", df.value)

        sel = df.select(
            df.value,
            df.key,
            F.max("key").over(w.rowsBetween(0, 1)),
            F.min("key").over(w.rowsBetween(0, 1)),
            F.count("key").over(w.rowsBetween(float("-inf"), float("inf"))),
            F.row_number().over(w),
            F.rank().over(w),
            F.dense_rank().over(w),
            F.ntile(2).over(w),
        )
        rs = sorted(sel.collect())
        expected = [
            ("1", 1, 1, 1, 4, 1, 1, 1, 1),
            ("2", 1, 1, 1, 4, 2, 2, 2, 1),
            ("2", 1, 2, 1, 4, 3, 2, 2, 2),
            ("2", 2, 2, 2, 4, 4, 4, 3, 2),
        ]
        for r, ex in zip(rs, expected):
            self.assertEqual(tuple(r), ex[: len(r)])

    def test_window_functions_cumulative_sum(self):
        df = self.spark.createDataFrame([("one", 1), ("two", 2)], ["key", "value"])

        # Test cumulative sum
        sel = df.select(
            df.key, F.sum(df.value).over(Window.rowsBetween(Window.unboundedPreceding, 0))
        )
        rs = sorted(sel.collect())
        expected = [("one", 1), ("two", 3)]
        for r, ex in zip(rs, expected):
            self.assertEqual(tuple(r), ex[: len(r)])

        # Test boundary values less than JVM's Long.MinValue and make sure we don't overflow
        sel = df.select(
            df.key, F.sum(df.value).over(Window.rowsBetween(Window.unboundedPreceding - 1, 0))
        )
        rs = sorted(sel.collect())
        expected = [("one", 1), ("two", 3)]
        for r, ex in zip(rs, expected):
            self.assertEqual(tuple(r), ex[: len(r)])

        # Test boundary values greater than JVM's Long.MaxValue and make sure we don't overflow
        frame_end = Window.unboundedFollowing + 1
        sel = df.select(
            df.key, F.sum(df.value).over(Window.rowsBetween(Window.currentRow, frame_end))
        )
        rs = sorted(sel.collect())
        expected = [("one", 3), ("two", 2)]
        for r, ex in zip(rs, expected):
            self.assertEqual(tuple(r), ex[: len(r)])

    def test_window_functions_moving_average(self):
        data = [
            (datetime.datetime(2023, 1, 1), 20),
            (datetime.datetime(2023, 1, 2), 22),
            (datetime.datetime(2023, 1, 3), 21),
            (datetime.datetime(2023, 1, 4), 23),
            (datetime.datetime(2023, 1, 5), 24),
            (datetime.datetime(2023, 1, 6), 26),
        ]
        df = self.spark.createDataFrame(data, ["date", "temperature"])

        def to_sec(i):
            return i * 86400

        w = Window.orderBy(F.col("date").cast("timestamp").cast("long")).rangeBetween(-to_sec(3), 0)
        res = df.withColumn("3_day_avg_temp", F.avg("temperature").over(w))
        rs = sorted(res.collect())
        expected = [
            (datetime.datetime(2023, 1, 1, 0, 0), 20, 20.0),
            (datetime.datetime(2023, 1, 2, 0, 0), 22, 21.0),
            (datetime.datetime(2023, 1, 3, 0, 0), 21, 21.0),
            (datetime.datetime(2023, 1, 4, 0, 0), 23, 21.5),
            (datetime.datetime(2023, 1, 5, 0, 0), 24, 22.5),
            (datetime.datetime(2023, 1, 6, 0, 0), 26, 23.5),
        ]
        for r, ex in zip(rs, expected):
            self.assertEqual(tuple(r), ex[: len(r)])

    def test_window_time(self):
        df = self.spark.createDataFrame(
            [(datetime.datetime(2016, 3, 11, 9, 0, 7), 1)], ["date", "val"]
        )

        w = df.groupBy(F.window("date", "5 seconds", "5 seconds")).agg(F.sum("val").alias("sum"))
        r = w.select(
            w.window.end.cast("string").alias("end"),
            F.window_time(w.window).cast("string").alias("window_time"),
            "sum",
        ).collect()
        self.assertEqual(
            r[0], Row(end="2016-03-11 09:00:10", window_time="2016-03-11 09:00:09.999999", sum=1)
        )

    def test_collect_functions(self):
        df = self.spark.createDataFrame([(1, "1"), (2, "2"), (1, "2"), (1, "2")], ["key", "value"])

        self.assertEqual(sorted(df.select(F.collect_set(df.key).alias("r")).collect()[0].r), [1, 2])
        self.assertEqual(
            sorted(df.select(F.collect_list(df.key).alias("r")).collect()[0].r), [1, 1, 1, 2]
        )
        self.assertEqual(
            sorted(df.select(F.collect_set(df.value).alias("r")).collect()[0].r), ["1", "2"]
        )
        self.assertEqual(
            sorted(df.select(F.collect_list(df.value).alias("r")).collect()[0].r),
            ["1", "2", "2", "2"],
        )

    def test_listagg_functions(self):
        df = self.spark.createDataFrame(
            [(1, "1"), (2, "2"), (None, None), (1, "2")], ["key", "value"]
        )
        df_with_bytes = self.spark.createDataFrame(
            [(b"\x01",), (b"\x02",), (None,), (b"\x03",), (b"\x02",)], ["bytes"]
        )
        df_with_nulls = self.spark.createDataFrame(
            [(None,), (None,), (None,), (None,), (None,)],
            StructType([StructField("nulls", StringType(), True)]),
        )
        # listagg and string_agg are aliases
        for listagg_ref in [F.listagg, F.string_agg]:
            self.assertEqual(df.select(listagg_ref(df.key).alias("r")).collect()[0].r, "121")
            self.assertEqual(df.select(listagg_ref(df.value).alias("r")).collect()[0].r, "122")
            self.assertEqual(
                df.select(listagg_ref(df.value, ",").alias("r")).collect()[0].r, "1,2,2"
            )
            self.assertEqual(
                df_with_bytes.select(listagg_ref(df_with_bytes.bytes, b"\x42").alias("r"))
                .collect()[0]
                .r,
                b"\x01\x42\x02\x42\x03\x42\x02",
            )
            self.assertEqual(
                df_with_nulls.select(listagg_ref(df_with_nulls.nulls).alias("r")).collect()[0].r,
                None,
            )

    def test_listagg_distinct_functions(self):
        df = self.spark.createDataFrame(
            [(1, "1"), (2, "2"), (None, None), (1, "2")], ["key", "value"]
        )
        df_with_bytes = self.spark.createDataFrame(
            [(b"\x01",), (b"\x02",), (None,), (b"\x03",), (b"\x02",)], ["bytes"]
        )
        df_with_nulls = self.spark.createDataFrame(
            [(None,), (None,), (None,), (None,), (None,)],
            StructType([StructField("nulls", StringType(), True)]),
        )
        # listagg_distinct and string_agg_distinct are aliases
        for listagg_distinct_ref in [F.listagg_distinct, F.string_agg_distinct]:
            self.assertEqual(
                df.select(listagg_distinct_ref(df.key).alias("r")).collect()[0].r, "12"
            )
            self.assertEqual(
                df.select(listagg_distinct_ref(df.value).alias("r")).collect()[0].r, "12"
            )
            self.assertEqual(
                df.select(listagg_distinct_ref(df.value, ",").alias("r")).collect()[0].r, "1,2"
            )
            self.assertEqual(
                df_with_bytes.select(listagg_distinct_ref(df_with_bytes.bytes, b"\x42").alias("r"))
                .collect()[0]
                .r,
                b"\x01\x42\x02\x42\x03",
            )
            self.assertEqual(
                df_with_nulls.select(listagg_distinct_ref(df_with_nulls.nulls).alias("r"))
                .collect()[0]
                .r,
                None,
            )

    def test_datetime_functions(self):
        df = self.spark.range(1).selectExpr("'2017-01-22' as dateCol")
        parse_result = df.select(F.to_date(F.col("dateCol"))).first()
        self.assertEqual(datetime.date(2017, 1, 22), parse_result["to_date(dateCol)"])

    def test_try_datetime_functions(self):
        df = self.spark.range(1).selectExpr("'2017-01-22' as dateCol")
        parse_result = df.select(F.try_to_date(F.col("dateCol")).alias("tryToDateCol")).first()
        self.assertEqual(datetime.date(2017, 1, 22), parse_result["tryToDateCol"])

    def test_assert_true(self):
        self.check_assert_true(SparkRuntimeException)

    def check_assert_true(self, tpe):
        df = self.spark.range(3)

        assertDataFrameEqual(
            df.select(F.assert_true(df.id < 3)).toDF("val"),
            [Row(val=None), Row(val=None), Row(val=None)],
        )

        with self.assertRaisesRegex(tpe, r"\[USER_RAISED_EXCEPTION\] too big"):
            df.select(F.assert_true(df.id < 2, "too big")).toDF("val").collect()

        with self.assertRaisesRegex(tpe, r"\[USER_RAISED_EXCEPTION\] 2000000.0"):
            df.select(F.assert_true(df.id < 2, df.id * 1e6)).toDF("val").collect()

        with self.assertRaises(PySparkTypeError) as pe:
            df.select(F.assert_true(df.id < 2, 5))

        self.check_error(
            exception=pe.exception,
            errorClass="NOT_COLUMN_OR_STR",
            messageParameters={"arg_name": "errMsg", "arg_type": "int"},
        )

    def test_raise_error(self):
        self.check_raise_error(SparkRuntimeException)

    def check_raise_error(self, tpe):
        df = self.spark.createDataFrame([Row(id="foobar")])

        with self.assertRaisesRegex(tpe, "foobar"):
            df.select(F.raise_error(df.id)).collect()

        with self.assertRaisesRegex(tpe, "barfoo"):
            df.select(F.raise_error("barfoo")).collect()

        with self.assertRaises(PySparkTypeError) as pe:
            df.select(F.raise_error(None))

        self.check_error(
            exception=pe.exception,
            errorClass="NOT_COLUMN_OR_STR",
            messageParameters={"arg_name": "errMsg", "arg_type": "NoneType"},
        )

    def test_sum_distinct(self):
        self.spark.range(10).select(
            F.assert_true(F.sum_distinct(F.col("id")) == F.sumDistinct(F.col("id")))
        ).collect()

    def test_shiftleft(self):
        self.spark.range(10).select(
            F.assert_true(F.shiftLeft(F.col("id"), 2) == F.shiftleft(F.col("id"), 2))
        ).collect()

    def test_shiftright(self):
        self.spark.range(10).select(
            F.assert_true(F.shiftRight(F.col("id"), 2) == F.shiftright(F.col("id"), 2))
        ).collect()

    def test_shiftrightunsigned(self):
        self.spark.range(10).select(
            F.assert_true(
                F.shiftRightUnsigned(F.col("id"), 2) == F.shiftrightunsigned(F.col("id"), 2)
            )
        ).collect()

    def test_lit_time(self):
        t = datetime.time(12, 34, 56)
        actual = self.spark.range(1).select(F.lit(t)).first()[0]
        self.assertEqual(actual, t)

    def test_lit_day_time_interval(self):
        td = datetime.timedelta(days=1, hours=12, milliseconds=123)
        actual = self.spark.range(1).select(F.lit(td)).first()[0]
        self.assertEqual(actual, td)

    def test_lit_list(self):
        # SPARK-40271: added list type supporting
        test_list = [1, 2, 3]
        expected = [1, 2, 3]
        actual = self.spark.range(1).select(F.lit(test_list)).first()[0]
        self.assertEqual(actual, expected)

        test_list = [[1, 2, 3], [3, 4]]
        expected = [[1, 2, 3], [3, 4]]
        actual = self.spark.range(1).select(F.lit(test_list)).first()[0]
        self.assertEqual(actual, expected)

        with self.sql_conf({"spark.sql.ansi.enabled": False}):
            test_list = ["a", 1, None, 1.0]
            expected = ["a", "1", None, "1.0"]
            actual = self.spark.range(1).select(F.lit(test_list)).first()[0]
            self.assertEqual(actual, expected)

            test_list = [["a", 1, None, 1.0], [1, None, "b"]]
            expected = [["a", "1", None, "1.0"], ["1", None, "b"]]
            actual = self.spark.range(1).select(F.lit(test_list)).first()[0]
            self.assertEqual(actual, expected)

        df = self.spark.range(10)
        with self.assertRaises(PySparkValueError) as pe:
            F.lit([df.id, df.id])

        self.check_error(
            exception=pe.exception,
            errorClass="COLUMN_IN_LIST",
            messageParameters={"func_name": "lit"},
        )

    # Test added for SPARK-39832; change Python API to accept both col & str as input
    def test_regexp_replace(self):
        df = self.spark.createDataFrame(
            [("100-200", r"(\d+)", "--")], ["str", "pattern", "replacement"]
        )
        self.assertTrue(
            all(
                df.select(
                    F.regexp_replace("str", r"(\d+)", "--") == "-----",
                    F.regexp_replace("str", F.col("pattern"), F.col("replacement")) == "-----",
                ).first()
            )
        )

    @unittest.skipIf(not have_numpy, "NumPy not installed")
    def test_lit_np_scalar(self):
        import numpy as np

        dtype_to_spark_dtypes = [
            (np.int8, [("1", "tinyint")]),
            (np.int16, [("1", "smallint")]),
            (np.int32, [("1", "int")]),
            (np.int64, [("1", "bigint")]),
            (np.float32, [("1.0", "float")]),
            (np.float64, [("1.0", "double")]),
            (np.bool_, [("true", "boolean")]),
        ]
        for dtype, spark_dtypes in dtype_to_spark_dtypes:
            with self.subTest(dtype):
                self.assertEqual(self.spark.range(1).select(F.lit(dtype(1))).dtypes, spark_dtypes)

    @unittest.skipIf(not have_numpy, "NumPy not installed")
    def test_np_scalar_input(self):
        import numpy as np

        df = self.spark.createDataFrame([([1, 2, 3],), ([],)], ["data"])
        for dtype in [np.int8, np.int16, np.int32, np.int64]:
            res = df.select(F.array_contains(df.data, dtype(1)).alias("b"))
            assertDataFrameEqual([Row(b=True), Row(b=False)], res)
            res = df.select(F.array_position(df.data, dtype(1)).alias("c"))
            assertDataFrameEqual([Row(c=1), Row(c=0)], res)

        df = self.spark.createDataFrame([([1.0, 2.0, 3.0],), ([],)], ["data"])
        for dtype in [np.float32, np.float64]:
            res = df.select(F.array_contains(df.data, dtype(1)).alias("b"))
            assertDataFrameEqual([Row(b=True), Row(b=False)], res)
            res = df.select(F.array_position(df.data, dtype(1)).alias("c"))
            assertDataFrameEqual([Row(c=1), Row(c=0)], res)

    @unittest.skipIf(not have_numpy, "NumPy not installed")
    def test_ndarray_input(self):
        import numpy as np

        arr_dtype_to_spark_dtypes = [
            ("int8", [("b", "array<tinyint>")]),
            ("int16", [("b", "array<smallint>")]),
            ("int32", [("b", "array<int>")]),
            ("int64", [("b", "array<bigint>")]),
            ("float32", [("b", "array<float>")]),
            ("float64", [("b", "array<double>")]),
        ]
        for t, expected_spark_dtypes in arr_dtype_to_spark_dtypes:
            arr = np.array([1, 2]).astype(t)
            self.assertEqual(
                expected_spark_dtypes, self.spark.range(1).select(F.lit(arr).alias("b")).dtypes
            )
        arr = np.array([1, 2]).astype(np.uint)
        with self.assertRaises(PySparkTypeError) as pe:
            self.spark.range(1).select(F.lit(arr).alias("b"))

        self.check_error(
            exception=pe.exception,
            errorClass="UNSUPPORTED_NUMPY_ARRAY_SCALAR",
            messageParameters={
                "dtype": "uint64",
            },
        )

    @unittest.skipIf(not have_numpy, "NumPy not installed")
    def test_bool_ndarray(self):
        import numpy as np

        for arr in [
            np.array([], np.bool_),
            np.array([True, False], np.bool_),
            np.array([1, 0, 3], np.bool_),
        ]:
            self.assertEqual(
                [("a", "array<boolean>")],
                self.spark.range(1).select(F.lit(arr).alias("a")).dtypes,
            )

    @unittest.skipIf(not have_numpy, "NumPy not installed")
    def test_str_ndarray(self):
        import numpy as np

        for arr in [
            np.array([], np.str_),
            np.array(["a"], np.str_),
            np.array([1, 2, 3], np.str_),
        ]:
            self.assertEqual(
                [("a", "array<string>")],
                self.spark.range(1).select(F.lit(arr).alias("a")).dtypes,
            )

    @unittest.skipIf(not have_numpy, "NumPy not installed")
    def test_empty_ndarray(self):
        import numpy as np

        arr_dtype_to_spark_dtypes = [
            ("int8", [("b", "array<tinyint>")]),
            ("int16", [("b", "array<smallint>")]),
            ("int32", [("b", "array<int>")]),
            ("int64", [("b", "array<bigint>")]),
            ("float32", [("b", "array<float>")]),
            ("float64", [("b", "array<double>")]),
        ]
        for t, expected_spark_dtypes in arr_dtype_to_spark_dtypes:
            arr = np.array([]).astype(t)
            self.assertEqual(
                expected_spark_dtypes, self.spark.range(1).select(F.lit(arr).alias("b")).dtypes
            )

    def test_binary_math_function(self):
        funcs, expected = zip(
            *[(F.atan2, 0.13664), (F.hypot, 8.07527), (F.pow, 2.14359), (F.pmod, 1.1)]
        )
        df = self.spark.range(1).select(*(func(1.1, 8) for func in funcs))
        for a, e in zip(df.first(), expected):
            self.assertAlmostEqual(a, e, 5)

    def test_map_functions(self):
        # SPARK-38496: Check basic functionality of all "map" type related functions
        expected = {"a": 1, "b": 2}
        expected2 = {"c": 3, "d": 4}
        df = self.spark.createDataFrame(
            [(list(expected.keys()), list(expected.values()))], ["k", "v"]
        )
        actual = (
            df.select(
                F.expr("map('c', 3, 'd', 4) as dict2"),
                F.map_from_arrays(df.k, df.v).alias("dict"),
                "*",
            )
            .select(
                F.map_contains_key("dict", "a").alias("one"),
                F.map_contains_key("dict", "d").alias("not_exists"),
                F.map_keys("dict").alias("keys"),
                F.map_values("dict").alias("values"),
                F.map_entries("dict").alias("items"),
                "*",
            )
            .select(
                F.map_concat("dict", "dict2").alias("merged"),
                F.map_from_entries(F.arrays_zip("keys", "values")).alias("from_items"),
                "*",
            )
            .first()
        )
        self.assertEqual(expected, actual["dict"])
        self.assertTrue(actual["one"])
        self.assertFalse(actual["not_exists"])
        self.assertEqual(list(expected.keys()), actual["keys"])
        self.assertEqual(list(expected.values()), actual["values"])
        self.assertEqual(expected, dict(actual["items"]))
        self.assertEqual({**expected, **expected2}, dict(actual["merged"]))
        self.assertEqual(expected, actual["from_items"])

    def test_parse_json(self):
        df = self.spark.createDataFrame([{"json": """{ "a" : 1 }"""}])
        actual = df.select(
            F.to_json(F.parse_json(df.json)).alias("var"),
            F.to_json(F.parse_json(F.lit("""{"b": [{"c": "str2"}]}"""))).alias("var_lit"),
        ).first()

        self.assertEqual("""{"a":1}""", actual["var"])
        self.assertEqual("""{"b":[{"c":"str2"}]}""", actual["var_lit"])

    def test_variant_expressions(self):
        df = self.spark.createDataFrame(
            [Row(json="""{ "a" : 1 }""", path="$.a"), Row(json="""{ "b" : 2 }""", path="$.b")]
        )
        v = F.parse_json(df.json)

        def check(resultDf, expected):
            self.assertEqual([r[0] for r in resultDf.collect()], expected)

        check(df.select(F.is_variant_null(v)), [False, False])
        check(df.select(F.schema_of_variant(v)), ["OBJECT<a: BIGINT>", "OBJECT<b: BIGINT>"])
        check(df.select(F.schema_of_variant_agg(v)), ["OBJECT<a: BIGINT, b: BIGINT>"])

        check(df.select(F.variant_get(v, "$.a", "int")), [1, None])
        check(df.select(F.variant_get(v, "$.b", "int")), [None, 2])
        check(df.select(F.variant_get(v, "$.a", "double")), [1.0, None])

        # non-literal variant_get
        check(df.select(F.variant_get(v, df.path, "int")), [1, 2])
        check(df.select(F.try_variant_get(v, df.path, "binary")), [None, None])

        with self.assertRaises(SparkRuntimeException) as ex:
            df.select(F.variant_get(v, "$.a", "binary")).collect()

        self.check_error(
            exception=ex.exception,
            errorClass="INVALID_VARIANT_CAST",
            messageParameters={"value": "1", "dataType": '"BINARY"'},
        )

        check(df.select(F.try_variant_get(v, "$.a", "int")), [1, None])
        check(df.select(F.try_variant_get(v, "$.b", "int")), [None, 2])
        check(df.select(F.try_variant_get(v, "$.a", "double")), [1.0, None])
        check(df.select(F.try_variant_get(v, "$.a", "binary")), [None, None])

    def test_schema_of_json(self):
        with self.assertRaises(PySparkTypeError) as pe:
            F.schema_of_json(1)

        self.check_error(
            exception=pe.exception,
            errorClass="NOT_COLUMN_OR_STR",
            messageParameters={"arg_name": "json", "arg_type": "int"},
        )

    def test_try_parse_json(self):
        df = self.spark.createDataFrame([{"json": """{ "a" : 1 }"""}, {"json": """{ a : 1 }"""}])
        actual = df.select(
            F.to_json(F.try_parse_json(df.json)).alias("var"),
        ).collect()
        self.assertEqual("""{"a":1}""", actual[0]["var"])
        self.assertEqual(None, actual[1]["var"])

    def test_try_to_time(self):
        # SPARK-52891: test the try_to_time function.
        df = self.spark.createDataFrame([("10:30:00", "HH:mm:ss")], ["time", "format"])
        result = datetime.time(10, 30, 0)
        # Test without format.
        row_from_col_no_format = df.select(F.try_to_time(df.time)).first()
        self.assertIsInstance(row_from_col_no_format[0], datetime.time)
        self.assertEqual(row_from_col_no_format[0], result)
        row_from_name_no_format = df.select(F.try_to_time("time")).first()
        self.assertIsInstance(row_from_name_no_format[0], datetime.time)
        self.assertEqual(row_from_name_no_format[0], result)
        # Test with format.
        row_from_col_with_format = df.select(F.try_to_time(df.time, df.format)).first()
        self.assertIsInstance(row_from_col_with_format[0], datetime.time)
        self.assertEqual(row_from_col_with_format[0], result)
        row_from_name_with_format = df.select(F.try_to_time("time", "format")).first()
        self.assertIsInstance(row_from_name_with_format[0], datetime.time)
        self.assertEqual(row_from_name_with_format[0], result)
        # Test with malformed time.
        df = self.spark.createDataFrame([("malformed", "HH:mm:ss")], ["time", "format"])
        row_from_col_no_format_malformed = df.select(F.try_to_time(df.time)).first()
        self.assertIsNone(row_from_col_no_format_malformed[0])
        row_from_name_no_format_malformed = df.select(F.try_to_time("time")).first()
        self.assertIsNone(row_from_name_no_format_malformed[0])
        row_from_col_with_format_malformed = df.select(F.try_to_time(df.time, df.format)).first()
        self.assertIsNone(row_from_col_with_format_malformed[0])
        row_from_name_with_format_malformed = df.select(F.try_to_time("time", "format")).first()
        self.assertIsNone(row_from_name_with_format_malformed[0])

    def test_to_variant_object(self):
        df = self.spark.createDataFrame([(1, {"a": 1})], "i int, v struct<a int>")
        actual = df.select(
            F.to_json(F.to_variant_object(df.v)).alias("var"),
        ).collect()
        self.assertEqual("""{"a":1}""", actual[0]["var"])

    def test_schema_of_csv(self):
        with self.assertRaises(PySparkTypeError) as pe:
            F.schema_of_csv(1)

        self.check_error(
            exception=pe.exception,
            errorClass="NOT_COLUMN_OR_STR",
            messageParameters={"arg_name": "csv", "arg_type": "int"},
        )

    def test_from_csv(self):
        df = self.spark.range(10)
        with self.assertRaises(PySparkTypeError) as pe:
            F.from_csv(df.id, 1)

        self.check_error(
            exception=pe.exception,
            errorClass="NOT_COLUMN_OR_STR",
            messageParameters={"arg_name": "schema", "arg_type": "int"},
        )

    def test_schema_of_xml(self):
        with self.assertRaises(PySparkTypeError) as pe:
            F.schema_of_xml(1)

        self.check_error(
            exception=pe.exception,
            errorClass="NOT_COLUMN_OR_STR",
            messageParameters={"arg_name": "xml", "arg_type": "int"},
        )

    def test_from_xml(self):
        df = self.spark.range(10)
        with self.assertRaises(PySparkTypeError) as pe:
            F.from_xml(df.id, 1)

        self.check_error(
            exception=pe.exception,
            errorClass="NOT_COLUMN_OR_STR_OR_STRUCT",
            messageParameters={"arg_name": "schema", "arg_type": "int"},
        )

    def test_greatest(self):
        df = self.spark.range(10)
        with self.assertRaises(PySparkValueError) as pe:
            F.greatest(df.id)

        self.check_error(
            exception=pe.exception,
            errorClass="WRONG_NUM_COLUMNS",
            messageParameters={"func_name": "greatest", "num_cols": "2"},
        )

    def test_when(self):
        with self.assertRaises(PySparkTypeError) as pe:
            F.when("id", 1)

        self.check_error(
            exception=pe.exception,
            errorClass="NOT_COLUMN",
            messageParameters={"arg_name": "condition", "arg_type": "str"},
        )

    def test_window(self):
        with self.assertRaises(PySparkTypeError) as pe:
            F.window("date", 5)

        self.check_error(
            exception=pe.exception,
            errorClass="NOT_STR",
            messageParameters={"arg_name": "windowDuration", "arg_type": "int"},
        )

    def test_session_window(self):
        with self.assertRaises(PySparkTypeError) as pe:
            F.session_window("date", 5)

        self.check_error(
            exception=pe.exception,
            errorClass="NOT_COLUMN_OR_STR",
            messageParameters={"arg_name": "gapDuration", "arg_type": "int"},
        )

    def test_current_user(self):
        df = self.spark.range(1).select(F.current_user())
        self.assertIsInstance(df.first()[0], str)
        self.assertEqual(df.schema.names[0], "current_user()")
        df = self.spark.range(1).select(F.user())
        self.assertEqual(df.schema.names[0], "user()")
        df = self.spark.range(1).select(F.session_user())
        self.assertEqual(df.schema.names[0], "session_user()")

    def test_bucket(self):
        with self.assertRaises(PySparkTypeError) as pe:
            F.bucket("5", "id")

        self.check_error(
            exception=pe.exception,
            errorClass="NOT_COLUMN_OR_INT",
            messageParameters={"arg_name": "numBuckets", "arg_type": "str"},
        )

    def test_to_time(self):
        # SPARK-52890: test the to_time function.
        df = self.spark.createDataFrame([("10:30:00", "HH:mm:ss")], ["time", "format"])
        result = datetime.time(10, 30, 0)
        # Test without format.
        row_from_col_no_format = df.select(F.to_time(df.time)).first()
        self.assertIsInstance(row_from_col_no_format[0], datetime.time)
        self.assertEqual(row_from_col_no_format[0], result)
        row_from_name_no_format = df.select(F.to_time("time")).first()
        self.assertIsInstance(row_from_name_no_format[0], datetime.time)
        self.assertEqual(row_from_name_no_format[0], result)
        # Test with format.
        row_from_col_with_format = df.select(F.to_time(df.time, df.format)).first()
        self.assertIsInstance(row_from_col_with_format[0], datetime.time)
        self.assertEqual(row_from_col_with_format[0], result)
        row_from_name_with_format = df.select(F.to_time("time", "format")).first()
        self.assertIsInstance(row_from_name_with_format[0], datetime.time)
        self.assertEqual(row_from_name_with_format[0], result)

    def test_to_timestamp_ltz(self):
        df = self.spark.createDataFrame([("2016-12-31",)], ["e"])
        df = df.select(F.to_timestamp_ltz(df.e, F.lit("yyyy-MM-dd")).alias("r"))
        self.assertIsInstance(df.first()[0], datetime.datetime)

        df = self.spark.createDataFrame([("2016-12-31",)], ["e"])
        df = df.select(F.to_timestamp_ltz(df.e).alias("r"))
        self.assertIsInstance(df.first()[0], datetime.datetime)

    def test_to_timestamp_ntz(self):
        df = self.spark.createDataFrame([("2016-12-31",)], ["e"])
        df = df.select(F.to_timestamp_ntz(df.e).alias("r"))
        self.assertIsInstance(df.first()[0], datetime.datetime)

    def test_convert_timezone(self):
        df = self.spark.createDataFrame([("2015-04-08",)], ["dt"])
        df = df.select(
            F.convert_timezone(F.lit("America/Los_Angeles"), F.lit("Asia/Hong_Kong"), "dt")
        )
        self.assertIsInstance(df.first()[0], datetime.datetime)

    def test_map_concat(self):
        df = self.spark.sql("SELECT map(1, 'a', 2, 'b') as map1, map(3, 'c') as map2")
        self.assertEqual(
            df.select(F.map_concat(["map1", "map2"]).alias("map3")).first()[0],
            {1: "a", 2: "b", 3: "c"},
        )

    def test_version(self):
        self.assertIsInstance(self.spark.range(1).select(F.version()).first()[0], str)

    # SPARK-45216: Fix non-deterministic seeded Dataset APIs
    def test_non_deterministic_with_seed(self):
        df = self.spark.createDataFrame([([*range(0, 10, 1)],)], ["a"])

        r = F.rand()
        r2 = F.randn()
        r3 = F.shuffle("a")
        res = df.select(r, r, r2, r2, r3, r3).collect()
        for i in range(3):
            self.assertEqual(res[0][i * 2], res[0][i * 2 + 1])

    def test_current_time(self):
        # SPARK-52889: test the current_time function without precision.
        df = self.spark.range(1).select(F.current_time())
        self.assertIsInstance(df.first()[0], datetime.time)
        self.assertEqual(df.schema.names[0], "current_time(6)")
        # SPARK-52889: test the current_time function with precision.
        df = self.spark.range(1).select(F.current_time(3))
        self.assertIsInstance(df.first()[0], datetime.time)
        self.assertEqual(df.schema.names[0], "current_time(3)")

    def test_current_timestamp(self):
        df = self.spark.range(1).select(F.current_timestamp())
        self.assertIsInstance(df.first()[0], datetime.datetime)
        self.assertEqual(df.schema.names[0], "current_timestamp()")
        df = self.spark.range(1).select(F.now())
        self.assertIsInstance(df.first()[0], datetime.datetime)
        self.assertEqual(df.schema.names[0], "now()")

    def test_json_tuple_empty_fields(self):
        df = self.spark.createDataFrame(
            [
                ("1", """{"f1": "value1", "f2": "value2"}"""),
                ("2", """{"f1": "value12"}"""),
            ],
            ("key", "jstring"),
        )
        self.assertRaisesRegex(
            PySparkValueError,
            "At least one field must be specified",
            lambda: df.select(F.json_tuple(df.jstring)),
        )

    def test_avro_type_check(self):
        parameters = ["data", "jsonFormatSchema", "options"]
        expected_type = ["pyspark.sql.Column or str", "str", "dict, optional"]
        dummyDF = self.spark.createDataFrame([Row(a=i, b=i) for i in range(5)])

        # test from_avro type checks for each parameter
        wrong_type_value = 1
        with self.assertRaises(PySparkTypeError) as pe1:
            dummyDF.select(from_avro(wrong_type_value, "jsonSchema", None))
        with self.assertRaises(PySparkTypeError) as pe2:
            dummyDF.select(from_avro("value", wrong_type_value, None))
        with self.assertRaises(PySparkTypeError) as pe3:
            dummyDF.select(from_avro("value", "jsonSchema", wrong_type_value))
        from_avro_pes = [pe1, pe2, pe3]
        for i in range(3):
            self.check_error(
                exception=from_avro_pes[i].exception,
                errorClass="INVALID_TYPE",
                messageParameters={"arg_name": parameters[i], "arg_type": expected_type[i]},
            )

        # test to_avro type checks for each parameter
        with self.assertRaises(PySparkTypeError) as pe4:
            dummyDF.select(to_avro(wrong_type_value, "jsonSchema"))
        with self.assertRaises(PySparkTypeError) as pe5:
            dummyDF.select(to_avro("value", wrong_type_value))
        to_avro_pes = [pe4, pe5]
        for i in range(2):
            self.check_error(
                exception=to_avro_pes[i].exception,
                errorClass="INVALID_TYPE",
                messageParameters={"arg_name": parameters[i], "arg_type": expected_type[i]},
            )

    def test_enum_literals(self):
        class IntEnum(Enum):
            X = 1
            Y = 2
            Z = 3

        id = F.col("id")
        b = F.col("b")

        cols, expected = list(
            zip(
                (F.lit(IntEnum.X), 1),
                (F.lit([IntEnum.X, IntEnum.Y]), [1, 2]),
                (F.rand(IntEnum.X), 0.9531453492357947),
                (F.randn(IntEnum.X), -1.1081822375859998),
                (F.when(b, IntEnum.X), 1),
            )
        )

        result = (
            self.spark.range(1, 2)
            .select(id, id.astype("string").alias("s"), id.astype("boolean").alias("b"))
            .select(*cols)
            .first()
        )

        for r, c, e in zip(result, cols, expected):
            self.assertEqual(r, e, str(c))

    def test_nullifzero_zeroifnull(self):
        df = self.spark.createDataFrame([(0,), (1,)], ["a"])
        result = df.select(nullifzero(df.a).alias("r"))
        assertDataFrameEqual([Row(r=None), Row(r=1)], result)

        df = self.spark.createDataFrame([(None,), (1,)], ["a"])
        result = df.select(zeroifnull(df.a).alias("r"))
        assertDataFrameEqual([Row(r=0), Row(r=1)], result)

    def test_randstr_uniform(self):
        df = self.spark.createDataFrame([(0,)], ["a"])
        result = df.select(randstr(F.lit(5), F.lit(0)).alias("x")).selectExpr("length(x)")
        assertDataFrameEqual([Row(5)], result)
        # The random seed is optional.
        result = df.select(randstr(F.lit(5)).alias("x")).selectExpr("length(x)")
        assertDataFrameEqual([Row(5)], result)

        df = self.spark.createDataFrame([(0,)], ["a"])
        result = df.select(uniform(F.lit(10), F.lit(20), F.lit(0)).alias("x")).selectExpr("x > 5")
        assertDataFrameEqual([Row(True)], result)
        # The random seed is optional.
        result = df.select(uniform(F.lit(10), F.lit(20)).alias("x")).selectExpr("x > 5")
        assertDataFrameEqual([Row(True)], result)

    def test_string_validation(self):
        df = self.spark.createDataFrame([("abc",)], ["a"])
        # test is_valid_utf8
        result_is_valid_utf8 = df.select(F.is_valid_utf8(df.a).alias("r"))
        assertDataFrameEqual([Row(r=True)], result_is_valid_utf8)
        # test make_valid_utf8
        result_make_valid_utf8 = df.select(F.make_valid_utf8(df.a).alias("r"))
        assertDataFrameEqual([Row(r="abc")], result_make_valid_utf8)
        # test validate_utf8
        result_validate_utf8 = df.select(F.validate_utf8(df.a).alias("r"))
        assertDataFrameEqual([Row(r="abc")], result_validate_utf8)
        # test try_validate_utf8
        result_try_validate_utf8 = df.select(F.try_validate_utf8(df.a).alias("r"))
        assertDataFrameEqual([Row(r="abc")], result_try_validate_utf8)


class FunctionsTests(ReusedSQLTestCase, FunctionsTestsMixin):
    pass


if __name__ == "__main__":
    import unittest
    from pyspark.sql.tests.test_functions import *  # noqa: F401

    try:
        import xmlrunner

        testRunner = xmlrunner.XMLTestRunner(output="target/test-reports", verbosity=2)
    except ImportError:
        testRunner = None
    unittest.main(testRunner=testRunner, verbosity=2)<|MERGE_RESOLUTION|>--- conflicted
+++ resolved
@@ -403,9 +403,8 @@
         rndn2 = df.select("key", F.randn(0)).collect()
         self.assertEqual(sorted(rndn1), sorted(rndn2))
 
-<<<<<<< HEAD
     def test_time_diff(self):
-        # SPARK-5XXXX: test the time_diff function.
+        # SPARK-53111: test the time_diff function.
         df = self.spark.createDataFrame(
             [(datetime.time(20, 30, 29)), (datetime.time(21, 30, 29))], ["start", "end"])
         result = 1
@@ -413,7 +412,9 @@
         self.assertIsInstance(row_from_col[0], datetime.time)
         self.assertEqual(row_from_col[0], result)
         row_from_name = df.select(F.time_diff("hour", "start", "end")).first()
-=======
+        self.assertIsInstance(row_from_name[0], datetime.time)
+        self.assertEqual(row_from_name[0], result)
+
     def test_time_trunc(self):
         # SPARK-53110: test the time_trunc function.
         df = self.spark.range(1).select(
@@ -424,7 +425,6 @@
         self.assertIsInstance(row_from_col[0], datetime.time)
         self.assertEqual(row_from_col[0], result)
         row_from_name = df.select(F.time_trunc("unit", "time")).first()
->>>>>>> 54dee4a4
         self.assertIsInstance(row_from_name[0], datetime.time)
         self.assertEqual(row_from_name[0], result)
 
